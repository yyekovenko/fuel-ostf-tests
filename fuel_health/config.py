# vim: tabstop=4 shiftwidth=4 softtabstop=4

# Copyright 2012 OpenStack, LLC
# All Rights Reserved.
#
#    Licensed under the Apache License, Version 2.0 (the "License"); you may
#    not use this file except in compliance with the License. You may obtain
#    a copy of the License at
#
#         http://www.apache.org/licenses/LICENSE-2.0
#
#    Unless required by applicable law or agreed to in writing, software
#    distributed under the License is distributed on an "AS IS" BASIS, WITHOUT
#    WARRANTIES OR CONDITIONS OF ANY KIND, either express or implied. See the
#    License for the specific language governing permissions and limitations
#    under the License.

import os
import sys

from oslo.config import cfg

from fuel_health.common import log as logging
from fuel_health.common.utils.misc import singleton
import requests

LOG = logging.getLogger(__name__)

identity_group = cfg.OptGroup(name='identity',
                              title="Keystone Configuration Options")

IdentityGroup = [
    cfg.StrOpt('catalog_type',
               default='identity',
               help="Catalog type of the Identity service."),
    cfg.BoolOpt('disable_ssl_certificate_validation',
                default=False,
                help="Set to True if using self-signed SSL certificates."),
    cfg.StrOpt('uri',
               default=None,
               help="Full URI of the OpenStack Identity API (Keystone), v2"),
    cfg.StrOpt('url',
               default='http://10.0.0.1/',
               help="Dashboard Openstack url, v2"),
    cfg.StrOpt('uri_v3',
               help='Full URI of the OpenStack Identity API (Keystone), v3'),
    cfg.StrOpt('strategy',
               default='keystone',
               help="Which auth method does the environment use? "
                    "(basic|keystone)"),
    cfg.StrOpt('region',
               default='RegionOne',
               help="The identity region name to use."),
    cfg.StrOpt('username',
               default='demo',
               help="Username to use for Nova API requests."),
    cfg.StrOpt('tenant_name',
               default='demo',
               help="Tenant name to use for Nova API requests."),
    cfg.StrOpt('password',
               default='pass',
               help="API key to use when authenticating.",
               secret=True),
    cfg.StrOpt('alt_username',
               default=None,
               help="Username of alternate user to use for Nova API "
                    "requests."),
    cfg.StrOpt('alt_tenant_name',
               default=None,
               help="Alternate user's Tenant name to use for Nova API "
                    "requests."),
    cfg.StrOpt('alt_password',
               default=None,
               help="API key to use when authenticating as alternate user.",
               secret=True),
    cfg.StrOpt('admin_username',
               default='admin',
               help="Administrative Username to use for"
                    "Keystone API requests."),
    cfg.StrOpt('admin_tenant_name',
               default='admin',
               help="Administrative Tenant name to use for Keystone API "
                    "requests."),
    cfg.StrOpt('admin_password',
               default='pass',
               help="API key to use when authenticating as admin.",
               secret=True),
]


def register_identity_opts(conf):
    conf.register_group(identity_group)
    for opt in IdentityGroup:
        conf.register_opt(opt, group='identity')


compute_group = cfg.OptGroup(name='compute',
                             title='Compute Service Options')

ComputeGroup = [
    cfg.BoolOpt('allow_tenant_isolation',
                default=False,
                help="Allows test cases to create/destroy tenants and "
                     "users. This option enables isolated test cases and "
                     "better parallel execution, but also requires that "
                     "OpenStack Identity API admin credentials are known."),
    cfg.BoolOpt('allow_tenant_reuse',
                default=True,
                help="If allow_tenant_isolation is True and a tenant that "
                     "would be created for a given test already exists (such "
                     "as from a previously-failed run), re-use that tenant "
                     "instead of failing because of the conflict. Note that "
                     "this would result in the tenant being deleted at the "
                     "end of a subsequent successful run."),
    cfg.StrOpt('image_ssh_user',
               default="root",
               help="User name used to authenticate to an instance."),
    cfg.StrOpt('image_alt_ssh_user',
               default="root",
               help="User name used to authenticate to an instance using "
                    "the alternate image."),
    cfg.BoolOpt('resize_available',
                default=False,
                help="Does the test environment support resizing?"),
    cfg.BoolOpt('live_migration_available',
                default=False,
                help="Does the test environment support live migration "
                     "available?"),
    cfg.BoolOpt('use_block_migration_for_live_migration',
                default=False,
                help="Does the test environment use block devices for live "
                     "migration"),
    cfg.BoolOpt('block_migrate_supports_cinder_iscsi',
                default=False,
                help="Does the test environment block migration support "
                     "cinder iSCSI volumes"),
    cfg.BoolOpt('change_password_available',
                default=False,
                help="Does the test environment support changing the admin "
                     "password?"),
    cfg.BoolOpt('create_image_enabled',
                default=False,
                help="Does the test environment support snapshots?"),
    cfg.IntOpt('build_interval',
               default=10,
               help="Time in seconds between build status checks."),
    cfg.IntOpt('build_timeout',
               default=300,
               help="Timeout in seconds to wait for an instance to build."),
    cfg.BoolOpt('run_ssh',
                default=False,
                help="Does the test environment support snapshots?"),
    cfg.StrOpt('ssh_user',
               default='root',
               help="User name used to authenticate to an instance."),
    cfg.IntOpt('ssh_timeout',
               default=300,
               help="Timeout in seconds to wait for authentication to "
                    "succeed."),
    cfg.IntOpt('ssh_channel_timeout',
               default=60,
               help="Timeout in seconds to wait for output from ssh "
                    "channel."),
    cfg.StrOpt('fixed_network_name',
               default='private',
               help="Visible fixed network name "),
    cfg.StrOpt('network_for_ssh',
               default='public',
               help="Network used for SSH connections."),
    cfg.IntOpt('ip_version_for_ssh',
               default=4,
               help="IP version used for SSH connections."),
    cfg.StrOpt('catalog_type',
               default='compute',
               help="Catalog type of the Compute service."),
    cfg.StrOpt('path_to_private_key',
               default=None,
               help="Path to a private key file for SSH access to remote "
                    "hosts"),
    cfg.BoolOpt('disk_config_enabled_override',
                default=True,
                help="If false, skip config tests regardless of the "
                     "extension status"),
    cfg.ListOpt('enabled_services',
                default=[],
                help="If false, skip config tests regardless of the "
                     "extension status"),
    cfg.ListOpt('controller_nodes',
               default=['127.0.0.1'],
               help="IP address of one of the controller nodes"),
    cfg.ListOpt('controller_nodes_name',
               default=[''],
               help="DNS name of one of the controller nodes"),
    cfg.StrOpt('controller_node_ssh_user',
               default='ssh_user',
               help="ssh user of one of the controller nodes"),
    cfg.StrOpt('controller_node_ssh_password',
               default='pass',
               help="ssh user pass of one of the controller nodes"),
    cfg.StrOpt('controller_node_ssh_key_path',
               default='',
               help="path to ssh key"),
    cfg.StrOpt('image_name',
               default="cirros-0.3.0-x86_64",
               help="Valid secondary image reference to be used in tests."),
    cfg.IntOpt('flavor_ref',
               default=1,
               help="Valid primary flavor to use in tests.")

]


def register_compute_opts(conf):
    conf.register_group(compute_group)
    for opt in ComputeGroup:
        conf.register_opt(opt, group='compute')


image_group = cfg.OptGroup(name='image',
                           title="Image Service Options")

ImageGroup = [
    cfg.StrOpt('api_version',
               default='1',
               help="Version of the API"),
    cfg.StrOpt('catalog_type',
               default='image',
               help='Catalog type of the Image service.'),
    cfg.StrOpt('http_image',
               default='http://download.cirros-cloud.net/0.3.1/'
               'cirros-0.3.1-x86_64-uec.tar.gz',
               help='http accessable image')
]


def register_image_opts(conf):
    conf.register_group(image_group)
    for opt in ImageGroup:
        conf.register_opt(opt, group='image')


network_group = cfg.OptGroup(name='network',
                             title='Network Service Options')

NetworkGroup = [
    cfg.StrOpt('catalog_type',
               default='network',
               help='Catalog type of the Quantum service.'),
    cfg.StrOpt('tenant_network_cidr',
               default="10.100.0.0/16",
               help="The cidr block to allocate tenant networks from"),
    cfg.IntOpt('tenant_network_mask_bits',
               default=29,
               help="The mask bits for tenant networks"),
    cfg.BoolOpt('tenant_networks_reachable',
                default=False,
                help="Whether tenant network connectivity should be "
                     "evaluated directly"),
    cfg.StrOpt('public_network_id',
               default="",
               help="Id of the public network that provides external "
                    "connectivity"),
    cfg.StrOpt('public_router_id',
               default="",
               help="Id of the public router that provides external "
                    "connectivity"),
    cfg.BoolOpt('quantum_available',
                default=False,
                help="Whether or not quantum is expected to be available"),
]


def register_network_opts(conf):
    conf.register_group(network_group)
    for opt in NetworkGroup:
        conf.register_opt(opt, group='network')

volume_group = cfg.OptGroup(name='volume',
                            title='Block Storage Options')

VolumeGroup = [
    cfg.IntOpt('build_interval',
               default=10,
               help='Time in seconds between volume availability checks.'),
    cfg.IntOpt('build_timeout',
               default=300,
               help='Timeout in seconds to wait for a volume to become'
                    'available.'),
    cfg.StrOpt('catalog_type',
               default='Volume',
               help="Catalog type of the Volume Service"),
    cfg.BoolOpt('multi_backend_enabled',
                default=False,
                help="Runs Cinder multi-backend test (requires 2 backends)"),
    cfg.StrOpt('backend1_name',
               default='BACKEND_1',
               help="Name of the backend1 (must be declared in cinder.conf)"),
    cfg.StrOpt('backend2_name',
               default='BACKEND_2',
               help="Name of the backend2 (must be declared in cinder.conf)"),
]


def register_volume_opts(conf):
    conf.register_group(volume_group)
    for opt in VolumeGroup:
        conf.register_opt(opt, group='volume')


object_storage_group = cfg.OptGroup(name='object-storage',
                                    title='Object Storage Service Options')

ObjectStoreConfig = [
    cfg.StrOpt('catalog_type',
               default='object-store',
               help="Catalog type of the Object-Storage service."),
    cfg.StrOpt('container_sync_timeout',
               default=120,
               help="Number of seconds to time on waiting for a container"
                    "to container synchronization complete."),
    cfg.StrOpt('container_sync_interval',
               default=5,
               help="Number of seconds to wait while looping to check the"
                    "status of a container to container synchronization"),
]


def register_object_storage_opts(conf):
    conf.register_group(object_storage_group)
    for opt in ObjectStoreConfig:
        conf.register_opt(opt, group='object-storage')


orchestration_group = cfg.OptGroup(name='orchestration',
                                   title='Orchestration Service Options')

OrchestrationGroup = [
    cfg.StrOpt('catalog_type',
               default='orchestration',
               help="Catalog type of the Orchestration service."),
    cfg.BoolOpt('allow_tenant_isolation',
                default=False,
                help="Allows test cases to create/destroy tenants and "
                     "users. This option enables isolated test cases and "
                     "better parallel execution, but also requires that "
                     "OpenStack Identity API admin credentials are known."),
    cfg.IntOpt('build_interval',
               default=1,
               help="Time in seconds between build status checks."),
    cfg.IntOpt('build_timeout',
               default=300,
               help="Timeout in seconds to wait for a stack to build."),
    cfg.BoolOpt('heat_available',
                default=False,
                help="Whether or not Heat is expected to be available"),
    cfg.StrOpt('instance_type',
               default='m1.micro',
               help="Instance type for tests. Needs to be big enough for a "
                    "full OS plus the test workload"),
    cfg.StrOpt('image_name',
               default=None,
               help="Name of heat-cfntools enabled image to use when "
                    "launching test instances."),
    cfg.StrOpt('keypair_name',
               default=None,
               help="Name of existing keypair to launch servers with."),
]

<<<<<<< HEAD
class Singleton(object):

    _instances = {}

    def __new__(cls, *args, **kwargs):
=======

smoke_group = cfg.OptGroup(name='smoke',
                             title='Smoke Tests Options')

SmokeGroup = [
    cfg.BoolOpt('allow_tenant_isolation',
                default=False,
                help="Allows test cases to create/destroy tenants and "
                     "users. This option enables isolated test cases and "
                     "better parallel execution, but also requires that "
                     "OpenStack Identity API admin credentials are known."),
    cfg.BoolOpt('allow_tenant_reuse',
                default=True,
                help="If allow_tenant_isolation is True and a tenant that "
                     "would be created for a given test already exists (such "
                     "as from a previously-failed run), re-use that tenant "
                     "instead of failing because of the conflict. Note that "
                     "this would result in the tenant being deleted at the "
                     "end of a subsequent successful run."),
    cfg.StrOpt('image_ref',
               default="{$IMAGE_ID}",
               help="Valid secondary image reference to be used in tests."),
    cfg.StrOpt('image_ref_alt',
               default="{$IMAGE_ID_ALT}",
               help="Valid secondary image reference to be used in tests."),
    cfg.IntOpt('flavor_ref',
               default=1,
               help="Valid primary flavor to use in tests."),
    cfg.IntOpt('flavor_ref_alt',
               default=2,
               help='Valid secondary flavor to be used in tests.'),
    cfg.StrOpt('image_ssh_user',
               default="root",
               help="User name used to authenticate to an instance."),
    cfg.StrOpt('image_alt_ssh_user',
               default="root",
               help="User name used to authenticate to an instance using "
                    "the alternate image."),
    cfg.BoolOpt('resize_available',
                default=False,
                help="Does the test environment support resizing?"),
    cfg.BoolOpt('live_migration_available',
                default=False,
                help="Does the test environment support live migration "
                     "available?"),
    cfg.BoolOpt('use_block_migration_for_live_migration',
                default=False,
                help="Does the test environment use block devices for live "
                     "migration"),
    cfg.BoolOpt('block_migrate_supports_cinder_iscsi',
                default=False,
                help="Does the test environment block migration support "
                     "cinder iSCSI volumes"),
    cfg.BoolOpt('change_password_available',
                default=False,
                help="Does the test environment support changing the admin "
                     "password?"),
    cfg.BoolOpt('create_image_enabled',
                default=False,
                help="Does the test environment support snapshots?"),
    cfg.IntOpt('build_interval',
               default=10,
               help="Time in seconds between build status checks."),
    cfg.IntOpt('build_timeout',
               default=300,
               help="Timeout in seconds to wait for an instance to build."),
    cfg.BoolOpt('run_ssh',
                default=False,
                help="Does the test environment support snapshots?"),
    cfg.StrOpt('ssh_user',
               default='root',
               help="User name used to authenticate to an instance."),
    cfg.IntOpt('ssh_timeout',
               default=300,
               help="Timeout in seconds to wait for authentication to "
                    "succeed."),
    cfg.IntOpt('ssh_channel_timeout',
               default=60,
               help="Timeout in seconds to wait for output from ssh "
                    "channel."),
    cfg.StrOpt('fixed_network_name',
               default='private',
               help="Visible fixed network name "),
    cfg.StrOpt('network_for_ssh',
               default='public',
               help="Network used for SSH connections."),
    cfg.IntOpt('ip_version_for_ssh',
               default=4,
               help="IP version used for SSH connections."),
    cfg.StrOpt('catalog_type',
               default='compute',
               help="Catalog type of the Compute service."),
    cfg.StrOpt('path_to_private_key',
               default=None,
               help="Path to a private key file for SSH access to remote "
                    "hosts"),
    cfg.BoolOpt('disk_config_enabled_override',
                default=True,
                help="If false, skip config tests regardless of the "
                     "extension status"),
]


def register_smoke_opts(conf):
    conf.register_group(smoke_group)
    for opt in SmokeGroup:
        conf.register_opt(opt, group='smoke')


def process_singleton(cls):
    """Wrapper for classes... To be instantiated only one time per process"""
    instances = {}
    def wrapper(*args, **kwargs):
>>>>>>> 95749979
        pid = os.getpid()
        if pid not in instances:
            instances[pid] = cls(*args, **kwargs)
        return instances[pid]
    return wrapper

@process_singleton
class FuelConfig(object):
    """Provides OpenStack configuration information."""

    DEFAULT_CONFIG_DIR = os.path.join(os.path.abspath(
        os.path.dirname(__file__)), 'etc')

    DEFAULT_CONFIG_FILE = "test.conf"

    def __init__(self):
        """Initialize a configuration from a conf directory and conf file."""
        config_files = []

        failsafe_path = "/etc/fuel/" + self.DEFAULT_CONFIG_FILE

        # Environment variables override defaults...
        custom_config = os.environ.get('CUSTOM_FUEL_CONFIG')
        LOG.info('CUSTOM CONFIG PATH %s' % custom_config)
        if custom_config:
            path = custom_config
        else:
            conf_dir = os.environ.get('FUEL_CONFIG_DIR',
                                      self.DEFAULT_CONFIG_DIR)
            conf_file = os.environ.get('FUEL_CONFIG', self.DEFAULT_CONFIG_FILE)

            path = os.path.join(conf_dir, conf_file)

            if not (os.path.isfile(path) or
                    'FUEL_CONFIG_DIR' in os.environ or
                    'FUEL_CONFIG' in os.environ):
                path = failsafe_path

        LOG.info("Using fuel config file %s" % path)

        if not os.path.exists(path):
            msg = "Config file %(path)s not found" % locals()
            print >> sys.stderr, RuntimeError(msg)
        else:
            config_files.append(path)

        cfg.CONF([], project='fuel', default_config_files=config_files)

        register_compute_opts(cfg.CONF)
        register_identity_opts(cfg.CONF)
        register_network_opts(cfg.CONF)
        register_volume_opts(cfg.CONF)
        self.compute = cfg.CONF.compute
        self.identity = cfg.CONF.identity
        self.network = cfg.CONF.network
<<<<<<< HEAD
        self.volume = cfg.CONF.volume
=======
        self.volume = cfg.CONF.volume
        self.compute_admin = cfg.CONF['compute-admin']
        self.smoke = cfg.CONF.smoke
        if not self.compute_admin.username:
            self.compute_admin.username = self.identity.admin_username
            self.compute_admin.password = self.identity.admin_password
            self.compute_admin.tenant_name = self.identity.admin_tenant_name


class ConfigGroup(object):
  # USE SLOTS

    def __init__(self, opts):
        self.parse_opts(opts)

    def parse_opts(self, opts):
        for opt in opts:
            name = opt.name
            self.__dict__[name] = opt.default

    def __setattr__(self, key, value):
        self.__dict__[key] = value

    def __getitem__(self, key):
        return self.__dict__[key]

    def __setitem(self, key, value):
        self.__dict__[key] = value

    def __repr__(self):
        return u"{0} WITH {1}".format(
            self.__class__.__name__,
            self.__dict__)


@process_singleton
class NailgunConfig(object):

    identity = ConfigGroup(IdentityGroup)
    compute = ConfigGroup(ComputeGroup)
    smoke = ConfigGroup(SmokeGroup)
    orchestration = ConfigGroup(OrchestrationGroup)
    compute_admin = ConfigGroup(ComputeAdminGroup)
    image = ConfigGroup(ImageGroup)
    network = ConfigGroup(NetworkGroup)
    volume = ConfigGroup(VolumeGroup)
    object_storage = ConfigGroup(ObjectStoreConfig)

    def __init__(self, parse=True):
        self.nailgun_host = os.environ.get('NAILGUN_HOST', None)
        self.nailgun_port = os.environ.get('NAILGUN_PORT', None)
        self.nailgun_url = 'http://{0}:{1}'.format(self.nailgun_host,
                                                   self.nailgun_port)
        self.cluster_id = os.environ.get('CLUSTER_ID', None)
        if parse:
            self.prepare_config()

    def prepare_config(self, *args, **kwargs):
        for interface in dir(self):
            if interface.startswith('_parse'):
                method = getattr(self, interface)
                if callable(method):
                    method()

    def _parse_ostf(self):
        """
        RESPONSE FORMAT
        {
            "controller_nodes_ips": [
                "10.20.0.129"
            ],
            "horizon_url": "http://240.0.1.2/",
            "controller_nodes_names": [
                "controller-1.example.com"
            ],
            "keystone_url": "http://240.0.1.2:5000/",
            "admin_tenant_name": "admin",
            "admin_username": "admin",
            "admin_password": "admin"
        }
        """
        api_url = '/api/%s/ostf/' % self.cluster_id
        response = requests.get(self.nailgun_url+api_url)
        if response.status_code == 404:
            LOG.warning('URL %s is not implemented '
                        'in nailgun api' % api_url)
        elif response.status_code == 200:
            data = response.json()
            self.identity.url = data['horizon_url']
            self.identity.uri = data['keystone_url']
            self.identity.admin_tenant_name = data['admin_tenant_name']
            self.identity.admin_tenant_name = data['admin_username']
            self.identity.admin_tenant_name = data['admin_password']
            self.identity.controller_nodes = data['controller_nodes_ips']
            self.identity.controller_nodes_name = \
                data['controller_nodes_names']

    def _parse_networks_configuration(self):
        """
        {
    "net_manager": "FlatDHCPManager",
    "networks": [
        {
            "network_size": 256,
            "name": "floating",
            "ip_ranges": [
                [
                    "172.18.8.42",
                    "172.18.8.47"
                ]
            ],
            "amount": 1,
            "id": 27,
            "netmask": "255.255.255.0",
            "cluster_id": 6,
            "vlan_start": 522,
            "cidr": "240.0.0.0/24",
            "gateway": "240.0.0.1"
        },
        {
            "network_size": 256,
            "name": "management",
            "ip_ranges": [
                [
                    "192.168.0.2",
                    "192.168.0.254"
                ]
            ],
            "amount": 1,
            "id": 29,
            "netmask": "255.255.255.0",
            "cluster_id": 6,
            "vlan_start": 101,
            "cidr": "192.168.0.0/24",
            "gateway": "192.168.0.1"
        },
        {
            "network_size": 256,
            "name": "storage",
            "ip_ranges": [
                [
                    "172.16.0.2",
                    "172.16.0.254"
                ]
            ],
            "amount": 1,
            "id": 30,
            "netmask": "255.255.255.0",
            "cluster_id": 6,
            "vlan_start": 102,
            "cidr": "172.16.0.0/24",
            "gateway": "172.16.0.1"
        },
        {
            "network_size": 256,
            "name": "fixed",
            "ip_ranges": [
                [
                    "10.0.0.2",
                    "10.0.0.254"
                ]
            ],
            "amount": 1,
            "id": 31,
            "netmask": "255.255.255.0",
            "cluster_id": 6,
            "vlan_start": 103,
            "cidr": "10.0.0.0/24",
            "gateway": "10.0.0.1"
        },
        {
            "network_size": 256,
            "name": "public",
            "ip_ranges": [
                [
                    "172.18.8.50",
                    "172.18.8.59"
                ]
            ],
            "amount": 1,
            "id": 28,
            "netmask": "255.255.255.224",
            "cluster_id": 6,
            "vlan_start": 522,
            "cidr": "240.0.1.0/24",
            "gateway": "172.18.8.33"
        }
    ]
}
        """
        api_url = '/api/clusters/%s/network_configuration/' % self.cluster_id
        data = requests.get(self.nailgun_url+api_url).json()
        self.network.raw_data = data


def Config():
    if all(item in os.environ for item in
           ('NAILGUN_HOST', 'NAILGUN_PORT', 'CLUSTER_ID')):
        return NailgunConfig()
    return FuelConfig()
>>>>>>> 95749979
<|MERGE_RESOLUTION|>--- conflicted
+++ resolved
@@ -21,7 +21,6 @@
 from oslo.config import cfg
 
 from fuel_health.common import log as logging
-from fuel_health.common.utils.misc import singleton
 import requests
 
 LOG = logging.getLogger(__name__)
@@ -366,132 +365,19 @@
                help="Name of existing keypair to launch servers with."),
 ]
 
-<<<<<<< HEAD
-class Singleton(object):
-
-    _instances = {}
-
-    def __new__(cls, *args, **kwargs):
-=======
-
-smoke_group = cfg.OptGroup(name='smoke',
-                             title='Smoke Tests Options')
-
-SmokeGroup = [
-    cfg.BoolOpt('allow_tenant_isolation',
-                default=False,
-                help="Allows test cases to create/destroy tenants and "
-                     "users. This option enables isolated test cases and "
-                     "better parallel execution, but also requires that "
-                     "OpenStack Identity API admin credentials are known."),
-    cfg.BoolOpt('allow_tenant_reuse',
-                default=True,
-                help="If allow_tenant_isolation is True and a tenant that "
-                     "would be created for a given test already exists (such "
-                     "as from a previously-failed run), re-use that tenant "
-                     "instead of failing because of the conflict. Note that "
-                     "this would result in the tenant being deleted at the "
-                     "end of a subsequent successful run."),
-    cfg.StrOpt('image_ref',
-               default="{$IMAGE_ID}",
-               help="Valid secondary image reference to be used in tests."),
-    cfg.StrOpt('image_ref_alt',
-               default="{$IMAGE_ID_ALT}",
-               help="Valid secondary image reference to be used in tests."),
-    cfg.IntOpt('flavor_ref',
-               default=1,
-               help="Valid primary flavor to use in tests."),
-    cfg.IntOpt('flavor_ref_alt',
-               default=2,
-               help='Valid secondary flavor to be used in tests.'),
-    cfg.StrOpt('image_ssh_user',
-               default="root",
-               help="User name used to authenticate to an instance."),
-    cfg.StrOpt('image_alt_ssh_user',
-               default="root",
-               help="User name used to authenticate to an instance using "
-                    "the alternate image."),
-    cfg.BoolOpt('resize_available',
-                default=False,
-                help="Does the test environment support resizing?"),
-    cfg.BoolOpt('live_migration_available',
-                default=False,
-                help="Does the test environment support live migration "
-                     "available?"),
-    cfg.BoolOpt('use_block_migration_for_live_migration',
-                default=False,
-                help="Does the test environment use block devices for live "
-                     "migration"),
-    cfg.BoolOpt('block_migrate_supports_cinder_iscsi',
-                default=False,
-                help="Does the test environment block migration support "
-                     "cinder iSCSI volumes"),
-    cfg.BoolOpt('change_password_available',
-                default=False,
-                help="Does the test environment support changing the admin "
-                     "password?"),
-    cfg.BoolOpt('create_image_enabled',
-                default=False,
-                help="Does the test environment support snapshots?"),
-    cfg.IntOpt('build_interval',
-               default=10,
-               help="Time in seconds between build status checks."),
-    cfg.IntOpt('build_timeout',
-               default=300,
-               help="Timeout in seconds to wait for an instance to build."),
-    cfg.BoolOpt('run_ssh',
-                default=False,
-                help="Does the test environment support snapshots?"),
-    cfg.StrOpt('ssh_user',
-               default='root',
-               help="User name used to authenticate to an instance."),
-    cfg.IntOpt('ssh_timeout',
-               default=300,
-               help="Timeout in seconds to wait for authentication to "
-                    "succeed."),
-    cfg.IntOpt('ssh_channel_timeout',
-               default=60,
-               help="Timeout in seconds to wait for output from ssh "
-                    "channel."),
-    cfg.StrOpt('fixed_network_name',
-               default='private',
-               help="Visible fixed network name "),
-    cfg.StrOpt('network_for_ssh',
-               default='public',
-               help="Network used for SSH connections."),
-    cfg.IntOpt('ip_version_for_ssh',
-               default=4,
-               help="IP version used for SSH connections."),
-    cfg.StrOpt('catalog_type',
-               default='compute',
-               help="Catalog type of the Compute service."),
-    cfg.StrOpt('path_to_private_key',
-               default=None,
-               help="Path to a private key file for SSH access to remote "
-                    "hosts"),
-    cfg.BoolOpt('disk_config_enabled_override',
-                default=True,
-                help="If false, skip config tests regardless of the "
-                     "extension status"),
-]
-
-
-def register_smoke_opts(conf):
-    conf.register_group(smoke_group)
-    for opt in SmokeGroup:
-        conf.register_opt(opt, group='smoke')
-
 
 def process_singleton(cls):
     """Wrapper for classes... To be instantiated only one time per process"""
     instances = {}
+
     def wrapper(*args, **kwargs):
->>>>>>> 95749979
         pid = os.getpid()
         if pid not in instances:
             instances[pid] = cls(*args, **kwargs)
         return instances[pid]
+
     return wrapper
+
 
 @process_singleton
 class FuelConfig(object):
@@ -542,12 +428,7 @@
         self.compute = cfg.CONF.compute
         self.identity = cfg.CONF.identity
         self.network = cfg.CONF.network
-<<<<<<< HEAD
         self.volume = cfg.CONF.volume
-=======
-        self.volume = cfg.CONF.volume
-        self.compute_admin = cfg.CONF['compute-admin']
-        self.smoke = cfg.CONF.smoke
         if not self.compute_admin.username:
             self.compute_admin.username = self.identity.admin_username
             self.compute_admin.password = self.identity.admin_password
@@ -585,9 +466,7 @@
 
     identity = ConfigGroup(IdentityGroup)
     compute = ConfigGroup(ComputeGroup)
-    smoke = ConfigGroup(SmokeGroup)
     orchestration = ConfigGroup(OrchestrationGroup)
-    compute_admin = ConfigGroup(ComputeAdminGroup)
     image = ConfigGroup(ImageGroup)
     network = ConfigGroup(NetworkGroup)
     volume = ConfigGroup(VolumeGroup)
@@ -744,5 +623,4 @@
     if all(item in os.environ for item in
            ('NAILGUN_HOST', 'NAILGUN_PORT', 'CLUSTER_ID')):
         return NailgunConfig()
-    return FuelConfig()
->>>>>>> 95749979
+    return FuelConfig()