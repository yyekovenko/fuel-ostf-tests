--- conflicted
+++ resolved
@@ -88,11 +88,10 @@
     cfg.IntOpt('ssh_channel_timeout',
                default=20,
                help="Timeout in seconds to wait for output from ssh "
-<<<<<<< HEAD
-                    "channel."), 
-=======
                     "channel."),
->>>>>>> 3f6e5cdd
+    cfg.IntOpt('ip_version_for_ssh',
+               default=4,
+               help="IP version used for SSH connections."),
     cfg.StrOpt('catalog_type',
                default='compute',
                help="Catalog type of the Compute service."),
