# vim: tabstop=4 shiftwidth=4 softtabstop=4

# Copyright 2012 OpenStack, LLC
# All Rights Reserved.
#
#    Licensed under the Apache License, Version 2.0 (the "License"); you may
#    not use this file except in compliance with the License. You may obtain
#    a copy of the License at
#
#         http://www.apache.org/licenses/LICENSE-2.0
#
#    Unless required by applicable law or agreed to in writing, software
#    distributed under the License is distributed on an "AS IS" BASIS, WITHOUT
#    WARRANTIES OR CONDITIONS OF ANY KIND, either express or implied. See the
#    License for the specific language governing permissions and limitations
#    under the License.


import time

import testresources
<<<<<<< HEAD
# import testtools
import unittest2
=======
import unittest2

>>>>>>> 698e07eb
from fuel_health import config
from fuel_health import manager
from fuel_health.common import log as logging
from fuel_health.common.test_mixins import FuelTestAssertMixin


LOG = logging.getLogger(__name__)


<<<<<<< HEAD
class TimeOutError(Exception):
    def __init__(self):
        Exception.__init__(self)


def _raise_TimeOut(sig, stack):
    raise TimeOutError()


# class ExecutionTimeout(object):
#     """
#     Timeout context that will stop code running within context
#     if timeout (sec) is reached
#
#     >>with timeout(2):
#     ...     requests.get("http://msdn.com")
#     """
#     def __init__(self, timeout):
#         self.timeout = timeout
#
#     def __enter__(self):
#         signal.signal(signal.SIGALRM, _raise_TimeOut)
#         signal.alarm(self.timeout)
#
#     def __exit__(self, exc_type, exc_val, exc_tb):
#         signal.alarm(0)  # disable the alarm
#         if exc_type is not TimeOutError:
#             return False  # never swallow other exceptions
#         else:
#             call_that_caused_timeout = traceback.extract_tb(exc_tb)[0][-1]
#             msg = '''
#                 {call} terminated with the timeout of {timeout} seconds.
#                 Please check that this service timeout meets your expectation.
#                 '''.format(call=call_that_caused_timeout, timeout=self.timeout)
#             raise AssertionError(msg)


# def attr(*args, **kwargs):
#     """A decorator which applies the nose and testtools attr decorator
#
#     This decorator applies the nose attr decorator as well as the
#     the testtools.testcase.attr if it is in the list of attributes
#     to testtools we want to apply.
#     """
#
#     def decorator(f):
#         if 'type' in kwargs and isinstance(kwargs['type'], str):
#             f = testtools.testcase.attr(kwargs['type'])(f)
#             if kwargs['type'] == 'smoke':
#                 f = testtools.testcase.attr('smoke')(f)
#         elif 'type' in kwargs and isinstance(kwargs['type'], str):
#             f = testtools.testcase.attr(kwargs['type'])(f)
#             if kwargs['type'] == 'sanity':
#                 f = testtools.testcase.attr('sanity')(f)
#         elif 'type' in kwargs and isinstance(kwargs['type'], list):
#             for attr in kwargs['type']:
#                 f = testtools.testcase.attr(attr)(f)
#                 if attr == 'sanity':
#                     f = testtools.testcase.attr('sanity')(f)
#                 elif attr == 'smoke':
#                     f = testtools.testcase.attr('smoke')(f)
#         return nose.plugins.attrib.attr(*args, **kwargs)(f)
#
#     return decorator


class BaseTestCase(unittest2.TestCase,
                   #testtools.testcase.WithAttributes,
=======
class BaseTestCase(unittest2.TestCase,
>>>>>>> 698e07eb
                   testresources.ResourcedTestCase,
                   FuelTestAssertMixin):

    config = config.FuelConfig()

    def __init__(self, *args, **kwargs):
        super(BaseTestCase, self).__init__(*args, **kwargs)

    @classmethod
    def setUpClass(cls):
        if hasattr(super(BaseTestCase, cls), 'setUpClass'):
            super(BaseTestCase, cls).setUpClass()


def call_until_true(func, duration, sleep_for):
    """
    Call the given function until it returns True (and return True) or
    until the specified duration (in seconds) elapses (and return
    False).

    :param func: A zero argument callable that returns True on success.
    :param duration: The number of seconds for which to attempt a
        successful call of the function.
    :param sleep_for: The number of seconds to sleep after an unsuccessful
                      invocation of the function.
    """
    now = time.time()
    timeout = now + duration
    while now < timeout:
        if func():
            return True
        LOG.debug("Sleeping for %d seconds", sleep_for)
        time.sleep(sleep_for)
        now = time.time()
    return False


class TestCase(BaseTestCase):
    """Base test case class for all tests

    Contains basic setup and convenience methods
    """

    manager_class = None

    @classmethod
    def setUpClass(cls):
        cls.manager = cls.manager_class()
        for attr_name in cls.manager.client_attr_names:
            # Ensure that pre-existing class attributes won't be
            # accidentally overriden.
            assert not hasattr(cls, attr_name)
            client = getattr(cls.manager, attr_name)
            setattr(cls, attr_name, client)
        cls.resource_keys = {}
        cls.os_resources = []

    def set_resource(self, key, thing):
        LOG.debug("Adding %r to shared resources of %s" %
                  (thing, self.__class__.__name__))
        self.resource_keys[key] = thing
        self.os_resources.append(thing)

    def get_resource(self, key):
        return self.resource_keys[key]

    def remove_resource(self, key):
        thing = self.resource_keys[key]
        self.os_resources.remove(thing)
        del self.resource_keys[key]

    def status_timeout(self, things, thing_id, expected_status):
        """
        Given a thing and an expected status, do a loop, sleeping
        for a configurable amount of time, checking for the
        expected status to show. At any time, if the returned
        status of the thing is ERROR, fail out.
        """
        def check_status():
            # python-novaclient has resources available to its client
            # that all implement a get() method taking an identifier
            # for the singular resource to retrieve.
            thing = things.get(thing_id)
            new_status = thing.status
            if new_status == 'ERROR':
                self.fail("%s failed to get to expected status."
                          "In ERROR state."
                          % thing)
            elif new_status == expected_status:
                return True  # All good.
            LOG.debug("Waiting for %s to get to %s status. "
                      "Currently in %s status",
                      thing, expected_status, new_status)
        conf = config.FuelConfig()
        if not call_until_true(check_status,
                               conf.compute.build_timeout,
                               conf.compute.build_interval):
            self.fail("Timed out waiting for thing %s to become %s"
                      % (thing_id, expected_status))


class ComputeFuzzClientTest(TestCase):

    """
    Base test case class for OpenStack Compute API (Nova)
    that uses the REST fuzz client libs for calling the API.
    """

    manager_class = manager.ComputeFuzzClientManager<|MERGE_RESOLUTION|>--- conflicted
+++ resolved
@@ -19,13 +19,8 @@
 import time
 
 import testresources
-<<<<<<< HEAD
-# import testtools
-import unittest2
-=======
 import unittest2
 
->>>>>>> 698e07eb
 from fuel_health import config
 from fuel_health import manager
 from fuel_health.common import log as logging
@@ -35,7 +30,6 @@
 LOG = logging.getLogger(__name__)
 
 
-<<<<<<< HEAD
 class TimeOutError(Exception):
     def __init__(self):
         Exception.__init__(self)
@@ -45,68 +39,7 @@
     raise TimeOutError()
 
 
-# class ExecutionTimeout(object):
-#     """
-#     Timeout context that will stop code running within context
-#     if timeout (sec) is reached
-#
-#     >>with timeout(2):
-#     ...     requests.get("http://msdn.com")
-#     """
-#     def __init__(self, timeout):
-#         self.timeout = timeout
-#
-#     def __enter__(self):
-#         signal.signal(signal.SIGALRM, _raise_TimeOut)
-#         signal.alarm(self.timeout)
-#
-#     def __exit__(self, exc_type, exc_val, exc_tb):
-#         signal.alarm(0)  # disable the alarm
-#         if exc_type is not TimeOutError:
-#             return False  # never swallow other exceptions
-#         else:
-#             call_that_caused_timeout = traceback.extract_tb(exc_tb)[0][-1]
-#             msg = '''
-#                 {call} terminated with the timeout of {timeout} seconds.
-#                 Please check that this service timeout meets your expectation.
-#                 '''.format(call=call_that_caused_timeout, timeout=self.timeout)
-#             raise AssertionError(msg)
-
-
-# def attr(*args, **kwargs):
-#     """A decorator which applies the nose and testtools attr decorator
-#
-#     This decorator applies the nose attr decorator as well as the
-#     the testtools.testcase.attr if it is in the list of attributes
-#     to testtools we want to apply.
-#     """
-#
-#     def decorator(f):
-#         if 'type' in kwargs and isinstance(kwargs['type'], str):
-#             f = testtools.testcase.attr(kwargs['type'])(f)
-#             if kwargs['type'] == 'smoke':
-#                 f = testtools.testcase.attr('smoke')(f)
-#         elif 'type' in kwargs and isinstance(kwargs['type'], str):
-#             f = testtools.testcase.attr(kwargs['type'])(f)
-#             if kwargs['type'] == 'sanity':
-#                 f = testtools.testcase.attr('sanity')(f)
-#         elif 'type' in kwargs and isinstance(kwargs['type'], list):
-#             for attr in kwargs['type']:
-#                 f = testtools.testcase.attr(attr)(f)
-#                 if attr == 'sanity':
-#                     f = testtools.testcase.attr('sanity')(f)
-#                 elif attr == 'smoke':
-#                     f = testtools.testcase.attr('smoke')(f)
-#         return nose.plugins.attrib.attr(*args, **kwargs)(f)
-#
-#     return decorator
-
-
 class BaseTestCase(unittest2.TestCase,
-                   #testtools.testcase.WithAttributes,
-=======
-class BaseTestCase(unittest2.TestCase,
->>>>>>> 698e07eb
                    testresources.ResourcedTestCase,
                    FuelTestAssertMixin):
 
