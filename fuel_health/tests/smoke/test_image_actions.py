import logging
from nose.plugins.attrib import attr
from nose.tools import timed


from fuel_health.common.utils.data_utils import rand_name
from fuel_health import nmanager
from nose.plugins.attrib import attr


LOG = logging.getLogger(__name__)


class TestImageAction(nmanager.OfficialClientTest):
    """
    Test class verifies the following:
      - verify image can be created;
      - verify that instance can be booted from created image
      - verify snapshot can be created from instance;
      - verify instance can be booted from snapshot.
    """

    def _wait_for_server_status(self, server, status):
        self.status_timeout(self.compute_client.servers,
                            server.id,
                            status)

    def _wait_for_image_status(self, image_id, status):
        self.status_timeout(self.image_client.images, image_id, status)

    def _boot_image(self, image_id):
        name = rand_name('ost1_test-image')
        client = self.compute_client
        flavor_id = self.config.compute.flavor_ref
        LOG.debug("name:%s, image:%s" % (name, image_id))
        server = client.servers.create(name=name,
                                       image=image_id,
                                       flavor=flavor_id,
                                       key_name=self.keypair.name)
        self.addCleanup(self.compute_client.servers.delete, server)
        self.verify_response_body_content(
            name, server.name,
            msg="Looks like Glance service doesn`t work properly.")
        self._wait_for_server_status(server, 'ACTIVE')
        server = client.servers.get(server)  # getting network information
        LOG.debug("server:%s" % server)
        return server

    def _add_keypair(self):
        name = rand_name('ost1_test-keypair-')
        self.keypair = self.compute_client.keypairs.create(name=name)
        self.addCleanup(self.compute_client.keypairs.delete, self.keypair)
        self.verify_response_body_content(
            name, self.keypair.name,
            msg="Looks like Nova service doesn`t work properly.")

    def _create_image(self, server):
        snapshot_name = rand_name('ost1_test-snapshot-')
        create_image_client = self.compute_client.servers.create_image
        image_id = create_image_client(server, snapshot_name)
        self.addCleanup(self.image_client.images.delete, image_id)
        self._wait_for_server_status(server, 'ACTIVE')
        self._wait_for_image_status(image_id, 'active')
        snapshot_image = self.image_client.images.get(image_id)
        self.verify_response_body_content(
            snapshot_name, snapshot_image.name,
            msg="Looks like Glance service doesn`t work properly.")
        return image_id

<<<<<<< HEAD
    @attr('smoke')
=======
    @attr(type=['sanity', 'fuel'])
    @timed(130.9)
>>>>>>> 698e07eb
    def test_snapshot(self):
        """Test instance can be booted and snapshoted from new image."""
        # prepare for booting a instance
        self._add_keypair()
        #self._create_security_group_rule()

        # boot a instance and create a timestamp file in it
        server = self._boot_image(nmanager.get_image_from_name())

        # snapshot the instance
        snapshot_image_id = self._create_image(server)

        # boot a second instance from the snapshot
        self._boot_image(snapshot_image_id)<|MERGE_RESOLUTION|>--- conflicted
+++ resolved
@@ -5,7 +5,6 @@
 
 from fuel_health.common.utils.data_utils import rand_name
 from fuel_health import nmanager
-from nose.plugins.attrib import attr
 
 
 LOG = logging.getLogger(__name__)
@@ -67,12 +66,8 @@
             msg="Looks like Glance service doesn`t work properly.")
         return image_id
 
-<<<<<<< HEAD
-    @attr('smoke')
-=======
     @attr(type=['sanity', 'fuel'])
     @timed(130.9)
->>>>>>> 698e07eb
     def test_snapshot(self):
         """Test instance can be booted and snapshoted from new image."""
         # prepare for booting a instance
