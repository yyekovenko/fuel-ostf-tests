--- conflicted
+++ resolved
@@ -100,7 +100,6 @@
             5. Boot another instance from created snapshot.
         Duration: 80-310 s.
         """
-<<<<<<< HEAD
         self.verify(25, self._add_keypair, 1,
                     "Keypair couldn`t be created.",
                     "keypair creation")
@@ -117,44 +116,14 @@
                                         " instance failed.",
                                         'snapshotting an instance',
                                         server)
+        
+        self.verify(100, self.compute_client.servers.delete, 4,
+                    "Instance deletion failed.",
+                    'Instance deletion',
+                    server)
 
-        self.verify(100, self._boot_image, 4,
+            
+        self.verify(100, self._boot_image, 5,
                     "Booting instance from the snapshot failed.",
                     'booting instance from snapshot',
-                    snapshot_image_id)
-=======
-        try:
-            # prepare for booting an instance
-            self._add_keypair()
-        except Exception as e:
-            LOG.error("Keypair creation failed: %s" % e)
-            self.fail("Step 1 failed: Create keypair.")
-
-        try:
-            # boot a instance and create a timestamp file in it
-            server = self._boot_image(nmanager.get_image_from_name())
-        except Exception as e:
-            LOG.error("Image booting failed: %s" % e)
-            self.fail("Step 2 failed: Boot default image.")
-
-        try:
-            # snapshot the instance
-            snapshot_image_id = self._create_image(server)
-        except Exception as e:
-            LOG.error("Making snapshot of an instance failed: %s" % e)
-            self.fail("Step 3 failed: Make snapshot of an instance.")
-
-        try:
-            # delete first instance
-            self.compute_client.servers.delete(server)
-        except Exception as exc:
-            LOG.debug(exc)
-            self.fail('Step 4 failed: Instance deletion failed')
-
-        try:
-            # boot a second instance from the snapshot
-            self._boot_image(snapshot_image_id)
-        except Exception as e:
-            LOG.error("Booting instance from the snapshot failed: %s" % e)
-            self.fail("Step 5 failed: Boot second instance from the snapshot.")
->>>>>>> 858836e7
+                    snapshot_image_id)