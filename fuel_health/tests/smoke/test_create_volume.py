--- conflicted
+++ resolved
@@ -33,19 +33,14 @@
     def tearDownClass(cls):
         super(VolumesTest, cls).tearDownClass()
 
-<<<<<<< HEAD
-    def _wait_for_volume_status(self, volume, status):
-        self.status_timeout(self.volume_client.volumes, volume.id, status)
-=======
     def setUp(self):
         if not self.config.volume.cinder_node_exist:
             self.fail('There are not any cinder nodes')
         if not self.config.compute.compute_nodes:
             self.fail('There are not any compute nodes')
 
-    def _wait_for_volume_status(self, volume_id, status):
-        self.status_timeout(self.volume_client.volumes, volume_id, status)
->>>>>>> 858836e7
+    def _wait_for_volume_status(self, volume, status):
+        self.status_timeout(self.volume_client.volumes, volume.id, status)
 
     def _wait_for_instance_status(self, server, status):
         self.status_timeout(self.compute_client.servers, server.id, status)
@@ -119,7 +114,6 @@
                                      volume.id)
 
         # detach volume
-<<<<<<< HEAD
         self.verify(50, self._detach_volume, 9,
                     'Can not detach volume. ',
                     "volume detachment",
@@ -134,27 +128,4 @@
         self.verify(50, self.volume_client.volumes.delete, 11,
                     'Can not delete volume. ',
                     "volume deletion",
-                    volume)
-=======
-        try:
-            self._detach_volume(self.volume_client, volume)
-        except Exception as exc:
-            LOG.debug(exc)
-            self.fail('Step 8 failed:' + 'Can not detach volume. '
-                                         'Looks like something  is broken'
-                                         ' in Cinder')
-        try:
-            self._wait_for_volume_status(volume.id, 'available')
-        except Exception as exc:
-            LOG.debug(exc)
-            self.fail('Step 9 failed:' + 'Volume does not get available'
-                                         ' status. Looks like something is '
-                                         'broken in Cinder')
-        # try:
-        #     self.volume_client.volumes.delete(volume)
-        # except Exception as exc:
-        #     LOG.debug(exc)
-        #     self.fail('Step 10 failed: ' + 'Can not delete volume. '
-        #                                    'Looks like something is broken '
-        #                                    'in Cinder')
->>>>>>> 858836e7
+                    volume)