# vim: tabstop=4 shiftwidth=4 softtabstop=4

# Copyright 2013 Mirantis, Inc.
#
# Licensed under the Apache License, Version 2.0 (the "License"); you may
# not use this file except in compliance with the License. You may obtain
# a copy of the License at
#
# http://www.apache.org/licenses/LICENSE-2.0
#
# Unless required by applicable law or agreed to in writing, software
# distributed under the License is distributed on an "AS IS" BASIS, WITHOUT
# WARRANTIES OR CONDITIONS OF ANY KIND, either express or implied. See the
# License for the specific language governing permissions and limitations
# under the License.

import logging
from nose.plugins.attrib import attr

from fuel_health import nmanager


LOG = logging.getLogger(__name__)


class VolumesTest(nmanager.SmokeChecksTest):

    @classmethod
    def setUpClass(cls):
        super(VolumesTest, cls).setUpClass()

    def setUp(self):
        super(VolumesTest, self).setUp()
<<<<<<< HEAD
            if not self.config.volume.cinder_node_exist:
                self.fail(reason='There are not any cinder nodes')
            if not self.config.compute.compute_nodes:
                self.fail(reason='There are not any compute nodes')
    
=======
        if not self.config.volume.cinder_node_exist:
            self.fail('There are not any cinder nodes')
        if not self.config.compute.compute_nodes:
            self.fail('There are not any compute nodes')

>>>>>>> 310d0af2
    @classmethod
    def tearDownClass(cls):
        super(VolumesTest, cls).tearDownClass()

    def _wait_for_volume_status(self, volume, status):
        self.status_timeout(self.volume_client.volumes, volume.id, status)

    def _wait_for_instance_status(self, server, status):
        self.status_timeout(self.compute_client.servers, server.id, status)

    @attr(type=["fuel", "smoke"])
    def test_volume_create(self):
        """Create instance volume
        Target component: Compute

        Scenario:
            1. Create a new small-size volume.
            2. Wait for "available" volume status.
            3. Check volume has correct name.
            4. Create new instance.
            5. Wait for "Active" status
            6. Attach volume to instance.
            7. Check volume status is "in use".
            8. Get created volume information by its id.
            9. Detach volume from instance.
            10. Check volume has "available" status.
            11. Delete volume.
        Duration: 48-200 s.
        """

        msg_s1 = 'Volume was not created.'

        #Create volume
        volume = self.verify(120, self._create_volume, 1,
                             msg_s1,
                             "volume creation",
                             self.volume_client)

        self.verify(200, self._wait_for_volume_status, 2,
                    msg_s1,
                    "volume becoming 'available'",
                    volume, 'available')

        self.verify_response_true(
            volume.display_name.startswith('ost1_test-volume'),
            'Step 3 failed: {msg}'.format(msg=msg_s1))

        # create instance
        instance = self.verify(200, self._create_server, 4,
                               "Instance creation failed. ",
                               "server creation",
                               self.compute_client)

        self.verify(200, self._wait_for_instance_status, 5,
                    'Instance did not get "available" status',
                    "instance becoming 'available'",
                    instance, 'ACTIVE')

        # Attach volume
        self.verify(120, self._attach_volume_to_instance, 6,
                    'Volume couldn`t be attached.',
                    'volume attachment',
                    volume, instance.id)

        self.verify(180, self._wait_for_volume_status, 7,
                    'Attached volume can not '
                    'get expected state',
                    "volume becoming 'in-use'",
                    volume, 'in-use')

        self.attached = True

        # get volume details
        volume_details = self.verify(20, self.volume_client.volumes.get, 8,
                                     "Can not retrieve volume "
                                     "details. ",
                                     "retreiving volume details",
                                     volume.id)

        # detach volume
        self.verify(50, self._detach_volume, 9,
                    'Can not detach volume. ',
                    "volume detachment",
                    self.volume_client, volume)

        self.verify(120, self._wait_for_volume_status, 10,
                    'Volume did not get "available"'
                    ' status.',
                    "volume becoming 'available'",
                    volume, 'available')

        self.verify(50, self.volume_client.volumes.delete, 11,
                    'Can not delete volume. ',
                    "volume deletion",
                    volume)<|MERGE_RESOLUTION|>--- conflicted
+++ resolved
@@ -31,19 +31,11 @@
 
     def setUp(self):
         super(VolumesTest, self).setUp()
-<<<<<<< HEAD
-            if not self.config.volume.cinder_node_exist:
-                self.fail(reason='There are not any cinder nodes')
-            if not self.config.compute.compute_nodes:
-                self.fail(reason='There are not any compute nodes')
-    
-=======
         if not self.config.volume.cinder_node_exist:
-            self.fail('There are not any cinder nodes')
+            self.fail('There are not cinder nodes')
         if not self.config.compute.compute_nodes:
-            self.fail('There are not any compute nodes')
+            self.fail('There are not compute nodes')
 
->>>>>>> 310d0af2
     @classmethod
     def tearDownClass(cls):
         super(VolumesTest, cls).tearDownClass()
