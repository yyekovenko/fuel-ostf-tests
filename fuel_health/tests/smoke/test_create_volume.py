--- conflicted
+++ resolved
@@ -40,17 +40,8 @@
     def tearDownClass(cls):
         super(VolumesTest, cls).tearDownClass()
 
-<<<<<<< HEAD
-    def setUp(self):
-        if not self.config.volume.cinder_node_exist:
-            self.skipTest('There are not any cinders node')
-
-    def _wait_for_volume_status(self, volume_id, status):
-        self.status_timeout(self.volume_client.volumes, volume_id, status)
-=======
     def _wait_for_volume_status(self, volume, status):
         self.status_timeout(self.volume_client.volumes, volume.id, status)
->>>>>>> f328543b
 
     def _wait_for_instance_status(self, server, status):
         self.status_timeout(self.compute_client.servers, server.id, status)
