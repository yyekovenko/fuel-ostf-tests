--- conflicted
+++ resolved
@@ -29,26 +29,6 @@
 
         Scenario:
             1. Create a new small-size volume.
-<<<<<<< HEAD
-            2. Check response status equals 200.
-            3. Check response contains "id" section.
-            4. Check response contains "display_name" section.
-            5. Check volume has expected name.
-            6. Wait for "available" volume status.
-            7. Attach volume to instance.
-            8. Check response status equals 200.
-            9. Check volume status is "in use".
-            10. Get created volume information by its id.
-            11. Check operation response status equals 200.
-            12. Check attachments section contains correct device.
-            13. Check attachments section contains correct server id.
-            14. Check attachments section contains correct volume id.
-            15. Detach volume from instance.
-            16. Check volume has "available" status.
-            17. Delete volume.
-            18. Check response status equals 200.
-        Duration: 45-61 s.
-=======
             2. Wait for "available" volume status.
             3. Check response contains "display_name" section.
             4. Create instance and wait for "Active" status
@@ -59,7 +39,6 @@
             9. Check volume has "available" status.
             10. Delete volume.
         Duration: 47.1-60.5 s.
->>>>>>> 5bbb6c78
         """
 
         msg_s1 = ('Volume is not created. Looks like '
@@ -67,107 +46,6 @@
 
         #Create volume
         try:
-<<<<<<< HEAD
-            resp, volume = self.volumes_client.create_volume(size=1,
-                                                             display_name=v_name,
-                                                             metadata=metadata)
-        except Exception as e:
-            base.LOG.error("New volume creation failed: %s" % e)
-            self.fail("Step 1 failed:  Create a new small-size volume.")
-
-        self.verify_response_status(resp.status, 'Compute', failed_step=2)
-
-        self.verify_response_body(volume, 'id',
-                                  'Volume is not created. '
-                                  'Looks like something is broken in Storage.',
-                                  failed_step=3)
-        self.verify_response_body(volume, 'display_name',
-                                  'Volume is not created. '
-                                  'Looks like something is broken in Storage.',
-                                    failed_step=4)
-
-        self.verify_response_body_content(v_name,
-                                          volume['display_name'],
-                                          ("The created volume"
-                                           " name is not equal "
-                                           "to the requested"
-                                           " name"),
-                                          failed_step=5)
-
-        try:
-            #Wait for Volume status to become AVAILABLE
-            self.volumes_client.wait_for_volume_status(volume['id'], 'available')
-        except Exception as e:
-            base.LOG.error("Volume never reached AVAILABLE status: %s" % e)
-            self.fail("Step 6 failed:  Wait for volume AVAILABLE status.")
-
-        # Attach the volume to the server
-        device = '/dev/%s' % self.device
-        try:
-            resp, body = self.servers_client.attach_volume(self.server_id,
-                                                           volume['id'],
-                                                           device=device)
-        except Exception as e:
-            base.LOG.error("Volume attachment failed: %s" % e)
-            self.fail("Step 7 failed: Attach volume.")
-
-        self.verify_response_status(resp.status, 'Nova Compute', failed_step=8)
-
-        try:
-            self.volumes_client.wait_for_volume_status(volume['id'], 'in-use')
-        except Exception as e:
-            base.LOG.error("Volume never reached IN-USE status: %s" % e)
-            self.fail("Step 9 failed: Wait for volume IN-USE status.")
-
-        self.attached = True
-
-        try:
-            resp, body = self.volumes_client.get_volume(volume['id'])
-        except Exception as e:
-            base.LOG.error("Volume couldn`t be found by ID: %s" % e)
-            self.fail("Step 10 failed: Get volume by ID.")
-        self.verify_response_status(resp.status, 'Storage Objects',
-                                    failed_step=11)
-
-        for attachment in body['attachments']:
-            self.verify_response_body_content('/dev/%s' % self.device,
-                                              attachment['device'],
-                                              ('Device is not equal, '
-                                               'Volume attachment failed'),
-                                              failed_step=12)
-
-            self.verify_response_body_content(self.server_id,
-                                              attachment['server_id'],
-                                              ('Server id is not equal,'
-                                               'Volume attachment failed'),
-                                              failed_step=13)
-
-            self.verify_response_body_content(volume['id'],
-                                              attachment['volume_id'],
-                                              'Wrong volume is attached',
-                                              failed_step=14)
-        try:
-            # detach volume
-            self.servers_client.detach_volume(self.server_id, volume['id'])
-        except Exception as e:
-            base.LOG("Volume detachment failed: %s" % e)
-            self.fail("Step 15 failed: Detach volume.")
-        try:
-            self.volumes_client.wait_for_volume_status(volume['id'], 'available')
-        except Exception as e:
-            base.LOG("Volume never reached AVAILABLE status: %s" % e)
-            self.fail("Step 16 failed: Wait for volume AVAILABLE.")
-
-        try:
-            # delete volume
-            resp, body = self.volumes_client.delete_volume(volume['id'])
-        except Exception as e:
-            base.LOG("Volume deletion failed: %s" % e)
-            self.fail("Step 17 failed: Delete volume.")
-        self.verify_response_status(resp.status, 'Storage Object',
-                                    failed_step=18
-                                    )
-=======
             volume = self._create_volume(self.volume_client)
         except Exception as exc:
             LOG.debug(exc)
@@ -239,6 +117,5 @@
             self.volume_client.volumes.delete(volume)
         except Exception as exc:
             LOG.debug(exc)
-            self.fail('Step 9 failed: ' + 'Can not delete volume,'
-                                          'Looks like something is broken in Cinder')
->>>>>>> 5bbb6c78
+            self.fail('Step 10 failed: ' + 'Can not delete volume,'
+                                          'Looks like something is broken in Cinder')