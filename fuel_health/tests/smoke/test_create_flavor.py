--- conflicted
+++ resolved
@@ -17,50 +17,17 @@
     _interface = 'json'
 
     @attr(type=["fuel", "smoke"])
-    @timed(10.9)
+    @timed(11)
     def test_create_flavor(self):
-<<<<<<< HEAD
         """Flavor creation
-=======
-        """Test check that low requirements flavor can be created.
->>>>>>> b6375dc1
+        Test check that low requirements flavor can be created.
         Target component: Nova
 
         Scenario:
             1. Create small-size flavor.
-<<<<<<< HEAD
-            2. Check response status equals 200.
-            3. Check created flavor has expected name.
-            4. Check flavor disk has expected size.
-            5. Check flavor contains 'id' section.
-        Duration: 1-10 s.
-        """
-        try:
-            resp, flavor = self.create_flavor(ram=255,
-                                              disk=1)
-        except Exception as e:
-            base.LOG.error("Low requirements flavor creation failed: %s" % e)
-            self.fail("Step 1 failed: Create small-size flavor.")
-
-        self.verify_response_status(
-            resp.status, appl="Nova", failed_step=2)
-        self.verify_response_body(
-            flavor['name'], u'ost1_test-flavor',
-            msg="Flavor name is not the same as requested.",
-            failed_step=3)
-        self.verify_response_body_value(
-            flavor['disk'], 1,
-            msg="Disk size is not the same as requested.",
-            failed_step=4)
-        self.verify_response_body(
-            flavor, 'id',
-            msg="Flavor was not created properly."
-                "Please, check Nova.",
-            failed_step=5)
-=======
             2. Check created flavor has expected name.
             3. Check flavor disk has expected size.
-        Duration: 0.5-10.9 s.
+        Duration: 1-11 s.
         """
         fail_msg = ("Flavor was not created properly."
                     "Please, check Nova.")
@@ -77,5 +44,4 @@
         msg_s3 = "Disk size is not the same as requested."
         self.verify_response_body_value(
             flavor.disk, 1,
-            "Step 3 failed: " + msg_s3)
->>>>>>> b6375dc1
+            "Step 3 failed: " + msg_s3)