--- conflicted
+++ resolved
@@ -218,88 +218,6 @@
         Target component: Nova
 
         Scenario:
-<<<<<<< HEAD
-            1. Create new keypair (if it`s nonexistent yet).
-            2. Create new sec group (if it`s nonexistent yet).
-            3. Create instance with usage of created sec group and keypair.
-            4. Check connectivity for all floating ips using ping command.
-        Duration: 40-155 s.
-        """
-        if not self.floating_ips:
-            if not self.servers:
-                if not self.keypairs:
-                    try:
-                        self.keypairs[self.tenant_id] = self._create_keypair(
-                            self.compute_client)
-                    except Exception as e:
-                        LOG.debug("Keypair creation failed: %s" % e)
-                        self.fail("Step 1 failed: Necessary resources"
-                                  " for booting instance"
-                                  " has not been created.")
-                if not self.security_groups:
-                    try:
-                        self.security_groups[self.tenant_id] = self.\
-                            _create_security_group(self.compute_client)
-                    except Exception as e:
-                        LOG.debug("Security group creation failed: %s" % e)
-                        self.fail("Step 2 failed: Necessary resources "
-                                  "for booting instance"
-                                  " has not been created.")
-
-                name = rand_name('ost1_test-server-smoke-')
-                keypair_name = self.keypairs[self.tenant_id].name
-                security_groups = [self.security_groups[self.tenant_id].name]
-
-                try:
-                    server = self._create_server(
-                        self.compute_client, name, keypair_name,
-                        security_groups)
-                    self.servers.append(server)
-                except Exception as e:
-                    LOG.debug("Server creation failed: %s" % e)
-                    self.fail("Step 3 failed: create server.")
-            for server in self.servers:
-                try:
-                    floating_ip = self._create_floating_ip()
-                except Exception as e:
-                    LOG.debug("Floating IP creation failed. %s" % e)
-                    self.fail("Step 4 failed: Create floating IP.")
-                try:
-                    self._assign_floating_ip_to_instance(
-                        self.compute_client, server, floating_ip)
-                    self.floating_ips.append(floating_ip)
-                except Exception as e:
-                    LOG.debug("Floating IP assignment failed: %s" % e)
-                    self.fail("Step 5 failed: Assign floating IP "
-                              "to an instance.")
-
-        # The target login is assumed to have been configured for
-        # key-based authentication by cloud-init.
-        # ssh_login = self.config.compute.image_ssh_user
-        # private_key = self.keypairs[self.tenant_id].private_key
-        try:
-            for floating_ip in self.floating_ips:
-                ip_address = floating_ip.ip
-                LOG.debug(ip_address)
-                self._check_vm_connectivity(ip_address)
-        except Exception as e:
-            LOG.debug("VM connectivity check failed: %s" % e)
-            self.fail("Step 6 failed: Check VM connectivity.")
-
-
-    @attr(type=['fuel', 'smoke'])
-    @timed(155)
-    def test_008_check_public_instance_connectivity_from_instace(self):
-        """Network connectivity check from instance through floating ip.
-        Target component: Nova
-
-        Scenario:
-            1. Create new keypair (if it`s nonexistent yet).
-            2. Create new sec group (if it`s nonexistent yet).
-            3. Create instance with usage of created sec group and keypair.
-            4. Ssh on instance from controller and execute ping command
-        Duration: 40-155 s.
-=======
             1. Create a new security group (if it doesn`t exist yet).
             2. Create an instance using the new security group
 			(if it doesn`t exist yet).
@@ -356,7 +274,6 @@
             4. Assign the new floating IP to the instance.
             5. Check that public IP address 8.8.8.8 can be pinged from instance.
         Duration: 40-200 s.
->>>>>>> f328543b
         """
         if not self.floating_ips:
             if not self.servers:
@@ -369,43 +286,6 @@
                 name = rand_name('ost1_test-server-smoke-')
                 security_groups = [self.security_groups[self.tenant_id].name]
 
-<<<<<<< HEAD
-                try:
-                    server = self._create_server(
-                        self.compute_client, name, keypair_name,
-                        security_groups)
-                    self.servers.append(server)
-                except Exception as e:
-                    LOG.debug("Server creation failed: %s" % e)
-                    self.fail("Step 3 failed: create server.")
-            for server in self.servers:
-                try:
-                    floating_ip = self._create_floating_ip()
-                except Exception as e:
-                    LOG.debug("Floating IP creation failed. %s" % e)
-                    self.fail("Step 4 failed: Create floating IP.")
-                try:
-                    self._assign_floating_ip_to_instance(
-                        self.compute_client, server, floating_ip)
-                    self.floating_ips.append(floating_ip)
-                except Exception as e:
-                    LOG.debug("Floating IP assignment failed: %s" % e)
-                    self.fail("Step 5 failed: Assign floating IP "
-                              "to an instance.")
-
-        # The target login is assumed to have been configured for
-        # key-based authentication by cloud-init.
-        # ssh_login = self.config.compute.image_ssh_user
-        # private_key = self.keypairs[self.tenant_id].private_key
-        try:
-            for floating_ip in self.floating_ips:
-                ip_address = floating_ip.ip
-                LOG.debug(ip_address)
-                self._check_connectivity_from_vm(ip_address)
-        except Exception as e:
-            LOG.debug("VM connectivity check failed: %s" % e)
-            self.fail("Step 6 failed: Check VM connectivity.")
-=======
                 server = self.verify(
                     200, self._create_server, 2,
                     "Server can not be created.",
@@ -433,5 +313,4 @@
             self.verify(100, self._check_connectivity_from_vm,
                         5, ("Connectivity to 8.8.8.8 from the VM doesn`t "
                             "function properly."),
-                        'public connectivity checking from VM', ip_address)
->>>>>>> f328543b
+                        'public connectivity checking from VM', ip_address)