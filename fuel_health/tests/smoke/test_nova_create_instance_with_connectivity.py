--- conflicted
+++ resolved
@@ -1,7 +1,3 @@
-<<<<<<< HEAD
-from fuel_health.common import network_common as net_common
-=======
->>>>>>> 61604b41
 from fuel_health.common.utils.data_utils import rand_name
 from fuel_health import nmanager
 from fuel_health.test import attr
@@ -46,31 +42,25 @@
 
     @attr(type=['fuel', 'smoke'])
     def test_001_create_keypairs(self):
-        """ Test keypair can be created. """
+        """ Test verifies keypair creation """
         self.keypairs[self.tenant_id] = self._create_keypair(
             self.compute_client)
 
     @attr(type=['fuel', 'smoke'])
     def test_002_create_security_groups(self):
-        """Test security group can be created."""
+        """Test verifies security group creation"""
         self.security_groups[self.tenant_id] = self._create_security_group(
             self.compute_client)
 
     @attr(type=['fuel', 'smoke'])
     def test_003_create_networks(self):
-<<<<<<< HEAD
-        """Test network can be created."""
-        network = self._create_network(self.tenant_id)
-        self.networks.append(network)
-=======
         """Test verifies network creation"""
         networks = self._create_network()
         self.network.append(networks)
->>>>>>> 61604b41
 
     @attr(type=['fuel', 'smoke'])
     def test_004_check_networks(self):
-        """Test network was created correctly."""
+        """Test verifies created network"""
         seen_nets = self._list_networks()
         seen_labels = [n.label for n in seen_nets]
         seen_ids = [n.id for n in seen_nets]
@@ -86,16 +76,6 @@
 
     @attr(type=['fuel', 'smoke'])
     def test_005_create_servers(self):
-<<<<<<< HEAD
-        """Test instance can be created."""
-        if not (self.keypairs or self.security_groups or self.networks):
-            raise self.skipTest('Necessary resources have not been defined')
-        for i, network in enumerate(self.networks):
-            name = rand_name('ost1_test-server-smoke-%d-' % i)
-            keypair_name = self.keypairs[self.tenant_id].name
-            security_groups = [self.security_groups[self.tenant_id].name]
-            server = self._create_server(self.compute_client, network,
-=======
         """
          Test verifies instance creation
         """
@@ -120,13 +100,14 @@
         security_groups = [self.security_groups[self.tenant_id].name]
 
         server = self._create_server(self.compute_client,
->>>>>>> 61604b41
                                          name, keypair_name, security_groups)
         self.servers.append(server)
 
     @attr(type=['fuel', 'smoke'])
     def test_006_check_tenant_network_connectivity(self):
-        """Test network connectivity was created properly."""
+        """
+        Test verifies created network connectivity
+        """
         if not self.config.network.tenant_networks_reachable:
             msg = 'Tenant networks not configured to be reachable.'
             raise self.skipTest(msg)
@@ -166,7 +147,9 @@
 
     @attr(type=['fuel', 'smoke'])
     def test_007_assign_floating_ips(self):
-        """Test floating IP can be assigned to created instance."""
+        """
+        Test verifies assignment of floating ip to created instance
+        """
         if not self.servers:
             if not self.keypairs:
                 try:
@@ -199,7 +182,9 @@
 
     @attr(type=['fuel', 'smoke'])
     def test_008_check_public_network_connectivity(self):
-        """Test network connectivity through floating IP works correctly."""
+        """
+        Test verifies network connectivity trough floating ip
+        """
         if not self.floating_ips:
             if not self.servers:
                 if not self.keypairs:
