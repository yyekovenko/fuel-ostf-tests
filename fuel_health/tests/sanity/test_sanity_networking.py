# vim: tabstop=4 shiftwidth=4 softtabstop=4

# Copyright 2013 Mirantis, Inc.
#
# Licensed under the Apache License, Version 2.0 (the "License"); you may
# not use this file except in compliance with the License. You may obtain
# a copy of the License at
#
# http://www.apache.org/licenses/LICENSE-2.0
#
# Unless required by applicable law or agreed to in writing, software
# distributed under the License is distributed on an "AS IS" BASIS, WITHOUT
# WARRANTIES OR CONDITIONS OF ANY KIND, either express or implied. See the
# License for the specific language governing permissions and limitations
# under the License.

import logging
from nose.plugins.attrib import attr

from fuel_health import nmanager

LOG = logging.getLogger(__name__)


class NetworksTest(nmanager.SanityChecksTest):
    """
    TestClass contains tests check base networking functionality
    """

    @attr(type=['sanity', 'fuel'])
    def test_list_networks(self):
        """Networks availability
        Test checks that available networks can be listed.
        Target component: Nova Networking.

        Scenario:
            1. Request list of networks.
            2. Check response.
        Duration: 1-6 s.
        """
        fail_msg = "Network list is unavailable. "
        networks = self.verify(20, self._list_networks, 1,
                               fail_msg,
                               "networks listing",
                               self.compute_client)

        self.verify_response_true(len(networks) >= 0,
                                  'Step 2 failed:' + fail_msg)
<<<<<<< HEAD

    @attr(type=['sanity', 'fuel'])
    def test_list_ports(self):
        """Ports availability
        Test checks that existing ports can be listed.
        Target component: Nova Networking.

        Scenario:
            1. Request list of ports.
            2. Check response.
        Duration: 1-6 s.
        """
        fail_msg = 'Ports list is unavailable. '

        ports = self.verify(20, self._list_ports, 1,
                            fail_msg,
                            "ports listing",
                            self.compute_client)

        self.verify_response_true(
            len(ports) >= 0, 'Step 2 failed:' + fail_msg)
=======
>>>>>>> 858836e7
<|MERGE_RESOLUTION|>--- conflicted
+++ resolved
@@ -46,27 +46,3 @@
 
         self.verify_response_true(len(networks) >= 0,
                                   'Step 2 failed:' + fail_msg)
-<<<<<<< HEAD
-
-    @attr(type=['sanity', 'fuel'])
-    def test_list_ports(self):
-        """Ports availability
-        Test checks that existing ports can be listed.
-        Target component: Nova Networking.
-
-        Scenario:
-            1. Request list of ports.
-            2. Check response.
-        Duration: 1-6 s.
-        """
-        fail_msg = 'Ports list is unavailable. '
-
-        ports = self.verify(20, self._list_ports, 1,
-                            fail_msg,
-                            "ports listing",
-                            self.compute_client)
-
-        self.verify_response_true(
-            len(ports) >= 0, 'Step 2 failed:' + fail_msg)
-=======
->>>>>>> 858836e7
