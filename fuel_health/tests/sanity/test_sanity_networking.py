--- conflicted
+++ resolved
@@ -20,11 +20,7 @@
             1. Request list of networks.
             2. Check response status is equal to 200.
             3. Check response contains "networks" section.
-<<<<<<< HEAD
-        Duration: 1-5 s.
-=======
-        Duration: 0-6 s.
->>>>>>> 8ca91e09
+        Duration: 1-6 s.
         """
         fail_msg = ("Network list is unavailable. Looks like something is "
                     "broken in Network (Neutron or Nova).")
@@ -48,11 +44,7 @@
             1. Request list of ports.
             2. Check response status is equal to 200.
             3. Check response contains "ports" section.
-<<<<<<< HEAD
-        Duration: 1-5 s.
-=======
-        Duration: 0-6 s.
->>>>>>> 8ca91e09
+        Duration: 1-6 s.
         """
         fail_msg = ("Ports list is unavailable. Looks like something is broken"
                     " in Network (Neutron or Nova).")
