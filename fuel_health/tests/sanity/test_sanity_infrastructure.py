# vim: tabstop=4 shiftwidth=4 softtabstop=4

# Copyright 2013 Mirantis, Inc.
#
# Licensed under the Apache License, Version 2.0 (the "License"); you may
# not use this file except in compliance with the License. You may obtain
# a copy of the License at
#
# http://www.apache.org/licenses/LICENSE-2.0
#
# Unless required by applicable law or agreed to in writing, software
# distributed under the License is distributed on an "AS IS" BASIS, WITHOUT
# WARRANTIES OR CONDITIONS OF ANY KIND, either express or implied. See the
# License for the specific language governing permissions and limitations
# under the License.

import logging
from nose.plugins.attrib import attr

from fuel_health.common.ssh import Client as SSHClient
from fuel_health import nmanager

LOG = logging.getLogger(__name__)


class SanityInfrastructureTest(nmanager.SanityChecksTest):
    """TestClass contains tests check the whole OpenStack availability.
    Special requirements:
            1. A controller's IP should be specified.
            2. A compute's IP should be specified.
            3. SSH user credentials for the controller and the compute
                should be specified controller_node_ssh_user parameter
    """
    _interface = 'json'

    @classmethod
    def setUpClass(cls):
        cls.controllers = cls.config.compute.controller_nodes
        cls.computes = cls.config.compute.compute_nodes
        cls.usr = cls.config.compute.controller_node_ssh_user
        cls.pwd = cls.config.compute.controller_node_ssh_password
        cls.key = cls.config.compute.path_to_private_key
        cls.timeout = cls.config.compute.ssh_timeout

    @classmethod
    def tearDownClass(cls):
        pass

    @attr(type=['sanity', 'fuel'])
    def test_services_state(self):
        """Services execution monitoring
        Test all of the expected services are on.
        Target component: OpenStack

        Scenario:
            1. Connect to a controller node via SSH.
            2. Execute nova-manage service list command.
            3. Check there is no failed services (with XXX state)
        Duration: 2-8 s.
        """
        output_msg = ''
        cmd = 'nova-manage service list'
<<<<<<< HEAD
        if len(self.hostname) and len(self.host):
            try:
                ssh_client = SSHClient(self.host[0],
                                       self.usr, self.pwd,
                                       key_filename=self.key,
                                       timeout=self.timeout)
=======
        if self.controllers:

            try:
                output = SSHClient(self.controllers[0],
                                   self.usr, self.pwd,
                                   key_filename=self.key,
                                   timeout=self.timeout).exec_command(cmd)
            except SSHExecCommandFailed as exc:
                output_msg = "Error: 'nova-manage' command execution failed."
                LOG.debug(exc)
                self.fail("Step 2 failed: " + output_msg)
>>>>>>> 858836e7
            except Exception as exc:
                LOG.debug(exc)
                self.fail("Step 1 failed: connection failed. ")
            output = self.verify(50, ssh_client.exec_command,
                                 2, "'nova-manage' command"
                                 " execution failed. ",
                                 "nova-manage command execution",
                                 cmd)

            output_msg = output_msg or (
                'Some nova services have not been started')
            LOG.debug(output)
            self.verify_response_true(
                u'XXX' not in output, 'Step 3 failed: ' + output_msg)
        else:
<<<<<<< HEAD
            self.fail('Step 1 failed: Wrong tests configurations,'
                      ' one of the next '
                      'parameters is empty '
                      'controller_node_name or '
                      'controller_node_ip ')
=======
            self.fail('Wrong tests configurations, controller '
                      'node ip is not specified')
>>>>>>> 858836e7

    @attr(type=['sanity', 'fuel'])
    def test_dns_state(self):
        """DNS availability
        Test dns is available.
        Target component: OpenStack

        Scenario:
            1. Connect to a compute node via SSH.
            2. Execute ping 8.8.8.8 from the compute.
            3. Check all the packages were received.
            4. Execute host 8.8.8.8 from the controller.
            5. Check 8.8.8.8 host is resolved.
        Duration: 1-12 s.
        """
        if self.computes:
            expected_output = "0% packet loss"
            cmd = "ping 8.8.8.8 -c 1 -w 1"
            output = ''
            try:
<<<<<<< HEAD
                ssh_client = SSHClient(self.host[0],
                                       self.usr,
                                       self.pwd,
                                       key_filename=self.key,
                                       timeout=self.timeout)
=======
                output = SSHClient(self.computes[0],
                                   self.usr,
                                   self.pwd,
                                   key_filename=self.key,
                                   timeout=self.timeout).exec_command(cmd)
            except SSHExecCommandFailed as exc:
                LOG.debug(exc)
                if "exit status: 1" not in exc._error_string:
                    self.fail("Step 2 failed: ping command failed. "
                              "Details: " + exc._error_string)
>>>>>>> 858836e7
            except Exception as exc:
                LOG.debug(exc)
                self.fail("Step 1 failed: connection fail")
            output = self.verify(50, ssh_client.exec_command, 2,
                                 "'host' command failed. ",
                                 "'host' command",
                                 cmd)

            LOG.debug(output)
            self.verify_response_true(
                expected_output in output,
                'Step 3 failed: packets to 8.8.8.8 were lost, '
                'there is no Internet connection'
                ' on the compute node')

            expected_output = ("8.8.8.8.in-addr.arpa domain name pointer "
                               "google-public-dns-a.google.com.")
            cmd = "host 8.8.8.8"
            output = ''
            try:
                output = SSHClient(self.computes[0],
                                   self.usr,
                                   self.pwd,
                                   key_filename=self.key,
                                   timeout=self.timeout).exec_command(cmd)
            except SSHExecCommandFailed as exc:
                LOG.debug(exc)
                if("Host 8.8.8.8.in-addr.arpa. not found" not in
                       exc._error_string):
                    self.fail("Step 4 failed: host command failed. "
                              "Details: " + exc._error_string)
            except Exception as exc:
                LOG.debug(exc)
                self.fail("Step 4 failed: connection to the compute fail")
            LOG.debug(output)
            self.verify_response_true(expected_output in output,
<<<<<<< HEAD
                                      'Step 3 failed: DNS name'
                                      ' cannot be resolved')
        else:
            self.fail('Step 1 failed: Wrong tests configurations,'
                      ' one of the next parameters  empty '
                      'controller_node_name or '
                      'controller_node_ip ')
=======
                            'Step 5 failed: DNS name cannot be resolved')
        else:
            self.fail('Step 1 failed:    There is no compute node')
>>>>>>> 858836e7
<|MERGE_RESOLUTION|>--- conflicted
+++ resolved
@@ -60,26 +60,13 @@
         """
         output_msg = ''
         cmd = 'nova-manage service list'
-<<<<<<< HEAD
-        if len(self.hostname) and len(self.host):
+        if self.controllers:
+
             try:
-                ssh_client = SSHClient(self.host[0],
+                ssh_client = SSHClient(self.controllers[0],
                                        self.usr, self.pwd,
                                        key_filename=self.key,
                                        timeout=self.timeout)
-=======
-        if self.controllers:
-
-            try:
-                output = SSHClient(self.controllers[0],
-                                   self.usr, self.pwd,
-                                   key_filename=self.key,
-                                   timeout=self.timeout).exec_command(cmd)
-            except SSHExecCommandFailed as exc:
-                output_msg = "Error: 'nova-manage' command execution failed."
-                LOG.debug(exc)
-                self.fail("Step 2 failed: " + output_msg)
->>>>>>> 858836e7
             except Exception as exc:
                 LOG.debug(exc)
                 self.fail("Step 1 failed: connection failed. ")
@@ -95,16 +82,13 @@
             self.verify_response_true(
                 u'XXX' not in output, 'Step 3 failed: ' + output_msg)
         else:
-<<<<<<< HEAD
+            self.fail('Wrong tests configurations, controller '
+                      'node ip is not specified')
             self.fail('Step 1 failed: Wrong tests configurations,'
                       ' one of the next '
                       'parameters is empty '
                       'controller_node_name or '
                       'controller_node_ip ')
-=======
-            self.fail('Wrong tests configurations, controller '
-                      'node ip is not specified')
->>>>>>> 858836e7
 
     @attr(type=['sanity', 'fuel'])
     def test_dns_state(self):
@@ -125,30 +109,17 @@
             cmd = "ping 8.8.8.8 -c 1 -w 1"
             output = ''
             try:
-<<<<<<< HEAD
-                ssh_client = SSHClient(self.host[0],
+                ssh_client = SSHClient(self.computes[0],
                                        self.usr,
                                        self.pwd,
                                        key_filename=self.key,
                                        timeout=self.timeout)
-=======
-                output = SSHClient(self.computes[0],
-                                   self.usr,
-                                   self.pwd,
-                                   key_filename=self.key,
-                                   timeout=self.timeout).exec_command(cmd)
-            except SSHExecCommandFailed as exc:
-                LOG.debug(exc)
-                if "exit status: 1" not in exc._error_string:
-                    self.fail("Step 2 failed: ping command failed. "
-                              "Details: " + exc._error_string)
->>>>>>> 858836e7
             except Exception as exc:
                 LOG.debug(exc)
                 self.fail("Step 1 failed: connection fail")
             output = self.verify(50, ssh_client.exec_command, 2,
-                                 "'host' command failed. ",
-                                 "'host' command",
+                                 "'ping' command failed. ",
+                                 "'ping' command",
                                  cmd)
 
             LOG.debug(output)
@@ -161,34 +132,17 @@
             expected_output = ("8.8.8.8.in-addr.arpa domain name pointer "
                                "google-public-dns-a.google.com.")
             cmd = "host 8.8.8.8"
-            output = ''
-            try:
-                output = SSHClient(self.computes[0],
-                                   self.usr,
-                                   self.pwd,
-                                   key_filename=self.key,
-                                   timeout=self.timeout).exec_command(cmd)
-            except SSHExecCommandFailed as exc:
-                LOG.debug(exc)
-                if("Host 8.8.8.8.in-addr.arpa. not found" not in
-                       exc._error_string):
-                    self.fail("Step 4 failed: host command failed. "
-                              "Details: " + exc._error_string)
-            except Exception as exc:
-                LOG.debug(exc)
-                self.fail("Step 4 failed: connection to the compute fail")
-            LOG.debug(output)
+            output = self.verify(50, ssh_client.exec_command, 4,
+                                 "'host' command failed. ",
+                                 "'host' command",
+                                 cmd)
+            
+           
             self.verify_response_true(expected_output in output,
-<<<<<<< HEAD
-                                      'Step 3 failed: DNS name'
+                                      'Step 5 failed: DNS name'
                                       ' cannot be resolved')
         else:
             self.fail('Step 1 failed: Wrong tests configurations,'
                       ' one of the next parameters  empty '
                       'controller_node_name or '
-                      'controller_node_ip ')
-=======
-                            'Step 5 failed: DNS name cannot be resolved')
-        else:
-            self.fail('Step 1 failed:    There is no compute node')
->>>>>>> 858836e7
+                      'controller_node_ip ')