--- conflicted
+++ resolved
@@ -50,11 +50,7 @@
                 in the command output.
             4. Check number of normally executed services (with :-) state
                 is equal to the number of expected services
-<<<<<<< HEAD
-        Duration: 2-6 s.
-=======
         Duration: 2-8 s.
->>>>>>> 8ca91e09
         """
         output_msg = ''
         cmd = 'nova-manage service list'
@@ -98,11 +94,7 @@
             3. Check expected controller's domain name is present
                 in the command output to be sure the domain name
                 was successfully resolved.
-<<<<<<< HEAD
-        Duration: 2-6 s.
-=======
         Duration: 1-6 s.
->>>>>>> 8ca91e09
         """
         if len(self.hostname) and len(self.host):
             expected_output = "in-addr.arpa domain name pointer"
