--- conflicted
+++ resolved
@@ -50,11 +50,7 @@
                 in the command output.
             4. Check number of normally executed services (with :-) state
                 is equal to the number of expected services
-<<<<<<< HEAD
-        Duration: 1.5-7.6 s.
-=======
         Duration: 2-6 s.
->>>>>>> 7e82e390
         """
         output_msg = ''
         cmd = 'nova-manage service list'
