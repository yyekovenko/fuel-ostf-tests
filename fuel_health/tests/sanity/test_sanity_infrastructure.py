--- conflicted
+++ resolved
@@ -45,27 +45,10 @@
         except SSHExecCommandFailed:
             output_msg = "Error: 'nova-manage' command execution failed."
 
-<<<<<<< HEAD
-        Scenario:
-            1. Connect to a controller node via SSH.
-            2. Execute nova-manage service list command.
-            3. Check there is no failed services (with XXX state)
-                in the command output.
-            4. Check number of normally executed services (with :-) state
-                is equal to the number of expected services
-        """
-        output = ""
-        # with ExecutionTimeout(5):
-        #     output = SSHClient(self.host, self.usr, self.pwd).exec_command(
-        #         "nova-manage service list")
-        self.assertFalse(u'XXX' in output)
-        self.assertEqual(len(self.list_of_expected_services),
-=======
         output_msg = output_msg or ('Some service has not been started:' +
                                     str(self.list_of_expected_services))
         self.assertFalse(u'XXX' in output, output_msg)
         self.assertTrue(len(self.list_of_expected_services) <=
->>>>>>> 913cf2a1
                          output.count(u':-)'),
                          output_msg)
 
@@ -73,19 +56,10 @@
     def test_dns_state(self):
         """Test dns is available."""
         expected_output = "in-addr.arpa domain name pointer " + self.hostname
-<<<<<<< HEAD
-
-        try:
-            output = SSHClient(self.host, self.usr, self.pwd).exec_command(
-                    "host " + self.host)
-        except SSHExecCommandFailed:
-                output = "'host' command failed."
-=======
         try:
             output = SSHClient(self.host, self.usr, self.pwd,
                                pkey=self.key).exec_command("host " + self.host)
         except SSHExecCommandFailed:
             output = "'host' command failed."
->>>>>>> 913cf2a1
         self.assertTrue(expected_output in output,
                         'DNS name cannot be resolved')