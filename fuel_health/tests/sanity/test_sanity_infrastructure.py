# vim: tabstop=4 shiftwidth=4 softtabstop=4

# Copyright 2013 Mirantis, Inc.
#
# Licensed under the Apache License, Version 2.0 (the "License"); you may
# not use this file except in compliance with the License. You may obtain
# a copy of the License at
#
# http://www.apache.org/licenses/LICENSE-2.0
#
# Unless required by applicable law or agreed to in writing, software
# distributed under the License is distributed on an "AS IS" BASIS, WITHOUT
# WARRANTIES OR CONDITIONS OF ANY KIND, either express or implied. See the
# License for the specific language governing permissions and limitations
# under the License.

import logging
from nose.plugins.attrib import attr

from fuel_health.common.ssh import Client as SSHClient
from fuel_health import nmanager

LOG = logging.getLogger(__name__)


class SanityInfrastructureTest(nmanager.SanityChecksTest):
    """TestClass contains tests that check the whole OpenStack availability.
    Special requirements:
            1. A controller's IP address should be specified.
            2. A compute's IP address should be specified.
            3. SSH user credentials for the controller and the compute
               should be specified in the controller_node_ssh_user parameter
    """
    _interface = 'json'

    @classmethod
    def setUpClass(cls):
        cls.controllers = cls.config.compute.controller_nodes
        cls.computes = cls.config.compute.compute_nodes
        cls.usr = cls.config.compute.controller_node_ssh_user
        cls.pwd = cls.config.compute.controller_node_ssh_password
        cls.key = cls.config.compute.path_to_private_key
        cls.timeout = cls.config.compute.ssh_timeout

    @classmethod
    def tearDownClass(cls):
        pass

    @attr(type=['sanity', 'fuel'])
    def test_001_services_state(self):
        """Check all the services execute normally
        Confirm that all required services are running.
        Target component: OpenStack

        Scenario:
<<<<<<< HEAD
            1. Execute nova-manage service list command on a controller node.
            2. Check there is no failed services (with XXX state).
        Duration: 2-8 s.
=======
            1. Connect to a controller node via SSH.
            2. Execute nova-manage service list command.
            3. Confirm that there are no failed services (with state 'XXX')
        Duration: 50 s.
>>>>>>> 326a8a06
        """
        output = u'XXX'
        cmd = 'nova-manage service list'
        if not self.controllers:
            self.fail('Step 1 failed: there are no controller nodes.')
        ssh_client = SSHClient(self.controllers[0],
                               self.usr, self.pwd,
                               key_filename=self.key,
                               timeout=self.timeout)
        output = self.verify(50, ssh_client.exec_command,
                             1, "'nova-manage' command execution failed. ",
                             "nova-manage command execution",
                             cmd)
        LOG.debug(output)
        self.verify_response_true(
            u'XXX' not in output, 'Step 2 failed: Some nova services '
                                  'have not been started.')

    @attr(type=['sanity', 'fuel'])
    def test_002_internet_connectivity_from_compute(self):
        """Check Internet connectivity from a compute
        Test internet connections on compute nodes.
        Target component: OpenStack

        Scenario:
            1. Execute ping 8.8.8.8 command from a compute node.
        Duration: 1-8 s.
        """
        if not self.computes:
            self.fail('Step 1 failed: There are no compute nodes')

        cmd = "ping 8.8.8.8 -c 1 -w 1"
        ssh_client = SSHClient(self.computes[0],
                               self.usr,
                               self.pwd,
                               key_filename=self.key,
                               timeout=self.timeout)
        self.verify(50, ssh_client.exec_command, 1,
                    "'ping' command failed. Looks like there is no "
                    "Internet connection on the compute node.",
                    "'ping' command",
                    cmd)

    @attr(type=['sanity', 'fuel'])
    def test_003_dns_resolution(self):
        """Check DNS resolution on a compute
        Test DNS resolution on compute nodes.
        Target component: OpenStack

        Scenario:
<<<<<<< HEAD
            1. Execute host 8.8.8.8 command from a compute node.
            2. Check 8.8.8.8 host was successfully resolved
            3. Check host google.com command from the compute node.
            4. Check google.com host was successfully resolved.
        Duration: 1-12 s.
=======
            1. Connect to a compute node via SSH.
            2. Execute ping 8.8.8.8 from the compute.
            3. Check all the packets were received.
            4. Execute host 8.8.8.8 from the controller.
            5. Check 8.8.8.8 host is resolved.
        Duration: 100 s.
>>>>>>> 326a8a06
        """
        if not self.computes:
            self.fail('Step 1 failed: There are no compute nodes')
        ssh_client = SSHClient(self.computes[0],
                               self.usr,
                               self.pwd,
                               key_filename=self.key,
                               timeout=self.timeout)
        expected_output = "google"
        cmd = "host 8.8.8.8"
        output = self.verify(50, ssh_client.exec_command, 1,
                             "'host' command failed. Looks like there is no "
                             "Internet connection on the compute node.",
                             "'ping' command",
                             cmd)
        LOG.debug(output)
        self.verify_response_true(expected_output in output,
                                  'Step 2 failed: '
                                  'DNS name for 8.8.8.8 host '
                                  'cannot be resolved.')

        expected_output = "google.com has address"
        cmd = "host google.com"
        output = self.verify(50, ssh_client.exec_command, 3,
                             "'host' command failed. "
                             "DNS name cannot be resolved.",
                             "'host' command",
                             cmd)
        LOG.debug(output)
        self.verify_response_true(expected_output in output,
                                  'Step 4 failed: '
                                  'DNS name cannot be resolved.')<|MERGE_RESOLUTION|>--- conflicted
+++ resolved
@@ -53,16 +53,9 @@
         Target component: OpenStack
 
         Scenario:
-<<<<<<< HEAD
             1. Execute nova-manage service list command on a controller node.
             2. Check there is no failed services (with XXX state).
-        Duration: 2-8 s.
-=======
-            1. Connect to a controller node via SSH.
-            2. Execute nova-manage service list command.
-            3. Confirm that there are no failed services (with state 'XXX')
         Duration: 50 s.
->>>>>>> 326a8a06
         """
         output = u'XXX'
         cmd = 'nova-manage service list'
@@ -89,7 +82,7 @@
 
         Scenario:
             1. Execute ping 8.8.8.8 command from a compute node.
-        Duration: 1-8 s.
+        Duration: 40 s.
         """
         if not self.computes:
             self.fail('Step 1 failed: There are no compute nodes')
@@ -113,20 +106,11 @@
         Target component: OpenStack
 
         Scenario:
-<<<<<<< HEAD
             1. Execute host 8.8.8.8 command from a compute node.
             2. Check 8.8.8.8 host was successfully resolved
             3. Check host google.com command from the compute node.
             4. Check google.com host was successfully resolved.
-        Duration: 1-12 s.
-=======
-            1. Connect to a compute node via SSH.
-            2. Execute ping 8.8.8.8 from the compute.
-            3. Check all the packets were received.
-            4. Execute host 8.8.8.8 from the controller.
-            5. Check 8.8.8.8 host is resolved.
-        Duration: 100 s.
->>>>>>> 326a8a06
+        Duration: 60 s.
         """
         if not self.computes:
             self.fail('Step 1 failed: There are no compute nodes')
