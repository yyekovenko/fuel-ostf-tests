--- conflicted
+++ resolved
@@ -42,11 +42,7 @@
             1. Request list of images.
             2. Check response status is equal to 200.
             3. Check response contains "images" section.
-<<<<<<< HEAD
-        Duration: 1-6 s.
-=======
         Duration: 1-8 s.
->>>>>>> 8ca91e09
         """
         fail_msg = ("Images list is unavailable. Looks like something is "
                     "broken in Glance.")
@@ -115,11 +111,7 @@
             1. Request list of flavors.
             2. Check response status is equal to 200.
             3. Check response contains "flavors" section.
-<<<<<<< HEAD
-        Duration: 2-6 s.
-=======
         Duration: 1-6 s.
->>>>>>> 8ca91e09
         """
         fail_msg = ("Flavors list is unavailable. Looks like something is "
                     "broken in Nova.")
