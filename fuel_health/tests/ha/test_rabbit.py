--- conflicted
+++ resolved
@@ -49,11 +49,8 @@
             self.fail("It is not HA configuration")
         if not self._controllers:
             self.fail('There are no controller nodes')
-<<<<<<< HEAD
-=======
         if not self.amqp_clients:
             self.fail('Cannot create AMQP clients for controllers')
->>>>>>> c39688f7
 
     def test_001_rabbitmqctl_status(self):
         """RabbitMQ cluster availability
