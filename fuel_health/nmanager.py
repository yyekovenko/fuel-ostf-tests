# vim: tabstop=4 shiftwidth=4 softtabstop=4

# Copyright 2012 OpenStack, LLC
# Copyright 2013 Mirantis, Inc.
# All Rights Reserved.
#
#    Licensed under the Apache License, Version 2.0 (the "License"); you may
#    not use this file except in compliance with the License. You may obtain
#    a copy of the License at
#
#         http://www.apache.org/licenses/LICENSE-2.0
#
#    Unless required by applicable law or agreed to in writing, software
#    distributed under the License is distributed on an "AS IS" BASIS, WITHOUT
#    WARRANTIES OR CONDITIONS OF ANY KIND, either express or implied. See the
#    License for the specific language governing permissions and limitations
#    under the License.

import logging

# Default client libs
import cinderclient.client
import glanceclient.client
import keystoneclient.v2_0.client
import novaclient.client

import time

from fuel_health.common.ssh import Client as SSHClient
from fuel_health.exceptions import SSHExecCommandFailed
from fuel_health.common.utils.data_utils import rand_name
from fuel_health.common.utils.data_utils import rand_int_id
from fuel_health import exceptions
import fuel_health.manager
import fuel_health.test
from fuel_health import config



LOG = logging.getLogger(__name__)


class OfficialClientManager(fuel_health.manager.Manager):
    """
    Manager that provides access to the official python clients for
    calling various OpenStack APIs.
    """

    NOVACLIENT_VERSION = '2'
    CINDERCLIENT_VERSION = '1'

    def __init__(self):
        super(OfficialClientManager, self).__init__()
        self.compute_client = self._get_compute_client()
        self.image_client = self._get_image_client()
        self.identity_client = self._get_identity_client()
        self.network_client = self._get_network_client()
        self.volume_client = self._get_volume_client()
        self.client_attr_names = [
            'compute_client',
            'image_client',
            'identity_client',
            'network_client',
            'volume_client'
        ]

    def _get_compute_client(self, username=None, password=None,
                            tenant_name=None):
        if not username:
            username = self.config.identity.admin_username
        if not password:
            password = self.config.identity.admin_password
        if not tenant_name:
            tenant_name = self.config.identity.admin_tenant_name

        if None in (username, password, tenant_name):
            msg = ("Missing required credentials for compute client. "
                   "username: %(username)s, password: %(password)s, "
                   "tenant_name: %(tenant_name)s") % locals()
            raise exceptions.InvalidConfiguration(msg)

        auth_url = self.config.identity.uri
        dscv = self.config.identity.disable_ssl_certificate_validation

        client_args = (username, password, tenant_name, auth_url)

        # Create our default Nova client to use in testing
        service_type = self.config.compute.catalog_type
        return novaclient.client.Client(self.NOVACLIENT_VERSION,
                                        *client_args,
                                        service_type=service_type,
                                        no_cache=True,
                                        insecure=dscv)

    def _get_image_client(self):
        keystone = self._get_identity_client()
        token = keystone.auth_token
        endpoint = keystone.service_catalog.url_for(service_type='image',
                                                    endpoint_type='publicURL')
        dscv = self.config.identity.disable_ssl_certificate_validation
        return glanceclient.Client('1', endpoint=endpoint, token=token,
                                   insecure=dscv)

    def _get_volume_client(self, username=None, password=None,
                           tenant_name=None):
        if not username:
            username = self.config.identity.admin_username
        if not password:
            password = self.config.identity.admin_password
        if not tenant_name:
            tenant_name = self.config.identity.admin_tenant_name

        auth_url = self.config.identity.uri
        return cinderclient.client.Client(self.CINDERCLIENT_VERSION,
                                          username,
                                          password,
                                          tenant_name,
                                          auth_url)

    def _get_identity_client(self, username=None, password=None,
                             tenant_name=None):
        if not username:
            username = self.config.identity.admin_username
        if not password:
            password = self.config.identity.admin_password
        if not tenant_name:
            tenant_name = self.config.identity.admin_tenant_name

        if None in (username, password, tenant_name):
            msg = ("Missing required credentials for identity client. "
                   "username: %(username)s, password: %(password)s, "
                   "tenant_name: %(tenant_name)s") % locals()
            raise exceptions.InvalidConfiguration(msg)

        auth_url = self.config.identity.uri
        dscv = self.config.identity.disable_ssl_certificate_validation

        return keystoneclient.v2_0.client.Client(username=username,
                                                 password=password,
                                                 tenant_name=tenant_name,
                                                 auth_url=auth_url,
                                                 insecure=dscv)

    def _get_network_client(self):
        username = self.config.identity.admin_username
        password = self.config.identity.admin_password
        tenant_name = self.config.identity.admin_tenant_name

        if None in (username, password, tenant_name):
            msg = ("Missing required credentials for network client. "
                   "username: %(username)s, password: %(password)s, "
                   "tenant_name: %(tenant_name)s") % locals()
            raise exceptions.InvalidConfiguration(msg)

        auth_url = self.config.identity.uri
        dscv = self.config.identity.disable_ssl_certificate_validation

        return


class OfficialClientTest(fuel_health.test.TestCase):
    manager_class = OfficialClientManager

    @classmethod
    def _create_nano_flavor(cls):
        name = rand_name('ost1_test-flavor-nano')
        flavorid = 42
        flavor_list = cls.compute_client.flavors.list()
        if flavor_list:
            for flavor in flavor_list:
                LOG.debug(flavor.id)
                if '42' in flavor.id:
                    LOG.info('42 flavor id already exists')
                    return flavor.id

            flavor = cls.compute_client.flavors.create(
                name, 64, 1, 1, flavorid)
            return flavor.id

    @classmethod
    def tearDownClass(cls):
        cls.error_msg = []
        try:
            cls.compute_client.flavors.delete('42')
        except Exception as exc:
            cls.error_msg.append(exc)
            LOG.debug(exc)
            pass
        while cls.os_resources:
            thing = cls.os_resources.pop()
            LOG.debug("Deleting %r from shared resources of %s" %
                      (thing, cls.__name__))

            try:
                # OpenStack resources are assumed to have a delete()
                # method which destroys the resource...
                thing.delete()
            except Exception as e:
                # If the resource is already missing, mission accomplished.
                if e.__class__.__name__ == 'NotFound':
                    continue
                cls.error_msg.append(e)
                LOG.debug(e)

            def is_deletion_complete():
                # Deletion testing is only required for objects whose
                # existence cannot be checked via retrieval.
                if isinstance(thing, dict):
                    return True
                try:
                    thing.get()
                except Exception as e:
                    # Clients are expected to return an exception
                    # called 'NotFound' if retrieval fails.
                    if e.__class__.__name__ == 'NotFound':
                        return True
                    cls.error_msg.append(e)
                    LOG.debug(e)
                return False

            # Block until resource deletion has completed or timed-out
            fuel_health.test.call_until_true(is_deletion_complete, 10, 1)


class NovaNetworkScenarioTest(OfficialClientTest):
    """
    Base class for nova network scenario tests
    """

    _enabled = True

    @classmethod
    def check_preconditions(cls):
        cls._create_nano_flavor()
        cls._enabled = True
        if cls.config.network.neutron_available:
            cls._enabled = False
        else:
            cls._enabled = True
            # ensure the config says true
            try:
                cls.compute_client.networks.list()
            except exceptions.EndpointNotFound:
                cls._enabled = False

    def setUp(self):
        super(NovaNetworkScenarioTest, self).setUp()
<<<<<<< HEAD
            self.skip(reason='Nova Networking is not available')
=======
        if not self._enabled:
            self.fail('Nova Networking not available')

>>>>>>> 310d0af2

    @classmethod
    def setUpClass(cls):
        super(NovaNetworkScenarioTest, cls).setUpClass()
        cls.host = cls.config.compute.controller_nodes
        cls.usr = cls.config.compute.controller_node_ssh_user
        cls.pwd = cls.config.compute.controller_node_ssh_password
        cls.key = cls.config.compute.path_to_private_key
        cls.timeout = cls.config.compute.ssh_timeout
        cls.tenant_id = cls.manager._get_identity_client(
            cls.config.identity.admin_username,
            cls.config.identity.admin_password,
            cls.config.identity.admin_tenant_name).tenant_id
        cls.network = []
        cls.floating_ips = []
        cls.sec_group = []
        cls.error_msg = []

    def _create_keypair(self, client, namestart='ost1_test-keypair-smoke-'):
        kp_name = rand_name(namestart)
        keypair = client.keypairs.create(kp_name)
        self.set_resource(kp_name, keypair)
        self.verify_response_body_content(keypair.id,
                                          kp_name,
                                          'Keypair creation failed')
        return keypair

    def _create_security_group(
            self, client, namestart='ost1_test-secgroup-smoke-netw'):
        # Create security group
        sg_name = rand_name(namestart)
        sg_desc = sg_name + " description"
        secgroup = client.security_groups.create(sg_name, sg_desc)
        self.set_resource(sg_name, secgroup)
        self.verify_response_body_content(secgroup.name,
                                          sg_name,
                                          "Security group creation failed")
        self.verify_response_body_content(secgroup.description,
                                          sg_desc,
                                          "Security group creation failed")


        # Add rules to the security group

        # These rules are intended to permit inbound ssh and icmp
        # traffic from all sources, so no group_id is provided.
        # Setting a group_id would only permit traffic from ports
        # belonging to the same security group.
        rulesets = [
            {
                # ssh
                'ip_protocol': 'tcp',
                'from_port': 22,
                'to_port': 22,
                'cidr': '0.0.0.0/0',
            },
            {
                # ping
                'ip_protocol': 'icmp',
                'from_port': -1,
                'to_port': -1,
                'cidr': '0.0.0.0/0',
            }
        ]
        for ruleset in rulesets:
            try:
               client.security_group_rules.create(secgroup.id, **ruleset)
            except Exception:
                self.fail("Failed to create rule in security group.")

        return secgroup

    def _create_network(self, label='ost1_test-network-smoke-'):
        n_label = rand_name(label)
        cidr = self.config.network.tenant_network_cidr
        networks = self.compute_client.networks.create(
            label=n_label, cidr=cidr)
        self.set_resource(n_label, networks)
        self.network.append(networks)
        self.verify_response_body_content(networks.label,
                                          n_label,
                                          "Network creation failed")
        return networks

    @classmethod
    def _clear_networks(cls):
        try:
            for net in cls.network:
                cls.compute_client.networks.delete(net)
        except Exception as exc:
            cls.error_msg.append(exc)
            LOG.debug(exc)
            pass

    def _list_networks(self):
        nets = self.compute_client.networks.list()
        return nets

    def _create_server(self, client, name, security_groups):
        base_image_id = get_image_from_name()
        create_kwargs = {
            'security_groups': security_groups,
        }
        self._create_nano_flavor()
        server = client.servers.create(name, base_image_id, 42,
                                       **create_kwargs)
        self.verify_response_body_content(server.name,
                                          name,
                                          "Instance creation failed")
        self.set_resource(name, server)
        self.status_timeout(client.servers, server.id, 'ACTIVE')
        # The instance retrieved on creation is missing network
        # details, necessitating retrieval after it becomes active to
        # ensure correct details.
        server = client.servers.get(server.id)
        self.set_resource(name, server)
        return server

    def _create_floating_ip(self):
        floating_ips_pool = self.compute_client.floating_ip_pools.list()

        if floating_ips_pool:
            floating_ip = self.compute_client.floating_ips.create(
                pool=floating_ips_pool[0].name)

            self.floating_ips.append(floating_ip)
            return floating_ip
        else:
            self.fail('No available floating IP found')

    def _assign_floating_ip_to_instance(self, client, server, floating_ip):
        try:
            client.servers.add_floating_ip(server, floating_ip)
        except Exception:
            self.fail('Can not assign floating ip to instance')

    @classmethod
    def _clean_floating_is(cls):
        for ip in cls.floating_ips:
            try:
                cls.compute_client.floating_ips.delete(ip)
            except Exception as exc:
                cls.error_msg.append(exc)
                LOG.debug(exc)
                pass

    def _ping_ip_address(self, ip_address):
        def ping():
            cmd = 'ping -c1 -w1 ' + ip_address
            time.sleep(30)

            if self.host:

                try:
                    SSHClient(self.host[0],
                              self.usr, self.pwd,
                              key_filename=self.key,
                              timeout=self.timeout).exec_command(cmd)
                    return True

                except SSHExecCommandFailed as exc:
                    output_msg = "Instance is not reachable by floating ip."
                    LOG.debug(exc)
                    self.fail(output_msg)
                except Exception as exc:
                    LOG.debug(exc)
                    self.fail("Connection failed.")

            else:
                self.fail('Wrong tests configurations, one from the next '
                          'parameters are empty controller_node_name or '
                          'controller_node_ip ')

        # TODO Allow configuration of execution and sleep duration.
        return fuel_health.test.call_until_true(ping, 40, 1)

    def _ping_ip_address_from_instance(self, ip_address):
        def ping():
            time.sleep(30)
            if self.host:
                try:
                    ssh = SSHClient(self.host[0],
                              self.usr, self.pwd,
                              key_filename=self.key,
                              timeout=self.timeout)
                    #ssh.exec_command('ping -c1 -w1 8.8.8.8')
                    LOG.debug('Get ssh to controller')
                    ssh._get_ssh_connection_to_vm(usr='cirros', pwd='cubswin:)', host=ip_address).exec_command('ping -c1 -w1 8.8.8.8')
                    LOG.debug('Get ssh to instance')
                    return True
                except SSHExecCommandFailed as exc:
                    output_msg = "Error: instance is not reachable by floating ip."
                    LOG.debug(exc)
                    self.fail(output_msg)
                except Exception as exc:
                    LOG.debug(exc)
                    self.fail("Connection failed.")
            else:
                self.fail('Wrong tests configurations, one from the next '
                          'parameters are empty controller_node_name or '
                          'controller_node_ip ')

        # TODO Allow configuration of execution and sleep duration.
        return fuel_health.test.call_until_true(ping, 40, 1)

    def _check_vm_connectivity(self, ip_address):
        self.assertTrue(self._ping_ip_address(ip_address),
                        "Timed out waiting for %s to become "
                        "reachable. Please, check Network "
                        "configuration" % ip_address)

    def _check_connectivity_from_vm(self, ip_address):
        self.assertTrue(self._ping_ip_address_from_instance(ip_address),
                        "Timed out waiting for %s to become "
                        "reachable. Please, check Network "
                        "configuration" % ip_address)

    @classmethod
    def _verification_of_exceptions(cls):
        if cls.error_msg:
            for err in cls.error_msg:
                if err.__class__.__name__ == 'InternalServerError':
                    raise cls.failureException('REST API of '
                                               'OpenStack is inaccessible.'
                                               ' Please try again')
                if err.__class__.__name__ == 'ClientException':
                    raise cls.failureException('REST API of '
                                               'OpenStack is inaccessible.'
                                               ' Please try again')

    @classmethod
    def tearDownClass(cls):
        super(NovaNetworkScenarioTest, cls).tearDownClass()
        cls._clean_floating_is()
        cls._clear_networks()
        cls._verification_of_exceptions()


def get_image_from_name():
    cfg = config.FuelConfig()
    image_name = cfg.compute.image_name
    image_client = OfficialClientManager()._get_compute_client()
    images = image_client.images.list()
    LOG.debug(images)
    if images:
        for im in images:
            LOG.debug(im.name)
            if im.name.strip().lower() == image_name.strip().lower():
                return im.id
    else:
        raise exceptions.ImageFault


class SanityChecksTest(OfficialClientTest):
    """
    Base class for openstack sanity tests
    """

    _enabled = True

    @classmethod
    def check_preconditions(cls):
        cls._enabled = True
        if cls.config.network.neutron_available:
            cls._enabled = False
        else:
            cls._enabled = True
            # ensure the config says true
            try:
                cls.compute_client.networks.list()
            except exceptions.EndpointNotFound:
                cls._enabled = False

    def setUp(self):
        super(SanityChecksTest, self).setUp()
        if not self._enabled:
<<<<<<< HEAD
            self.fail(reason='Nova Networking is not available')
=======
            self.fail('Nova Networking not available')
>>>>>>> 310d0af2

    @classmethod
    def setUpClass(cls):
        super(SanityChecksTest, cls).setUpClass()
        cls.tenant_id = cls.manager._get_identity_client(
            cls.config.identity.admin_username,
            cls.config.identity.admin_password,
            cls.config.identity.admin_tenant_name).tenant_id
        cls.network = []
        cls.floating_ips = []

    @classmethod
    def tearDownClass(cls):
        pass

    def _list_instances(self, client):
        instances = client.servers.list()
        return instances

    def _list_images(self, client):
        images = client.images.list()
        return images

    def _list_volumes(self, client):
        volumes = client.volumes.list(detailed=False)
        return volumes

    def _list_snapshots(self, client):
        snapshots = client.volume_snapshots.list(detailed=False)
        return snapshots

    def _list_flavors(self, client):
        flavors = client.flavors.list()
        return flavors

    def _list_limits(self, client):
        limits = client.limits.get()
        return limits

    def _list_services(self, client):
        services = client.services.list()
        return services

    def _list_users(self, client):
        users = client.users.list()
        return users

    def _list_networks(self, client):
        networks = client.networks.list()
        return networks


class SmokeChecksTest(OfficialClientTest):
    """
    Base class for openstack smoke tests
    """

    _enabled = True

    def setUp(self):
        super(SmokeChecksTest, self).setUp()
        if not self._enabled:
<<<<<<< HEAD
            self.fail(reason='Nova Networking is not available')

=======
            self.fail('Nova Networking not available')
>>>>>>> 310d0af2

    @classmethod
    def setUpClass(cls):
        super(SmokeChecksTest, cls).setUpClass()
        cls._create_nano_flavor()
        cls.tenant_id = cls.manager._get_identity_client(
            cls.config.identity.admin_username,
            cls.config.identity.admin_password,
            cls.config.identity.admin_tenant_name).tenant_id
        cls.build_interval = cls.config.volume.build_interval
        cls.build_timeout = cls.config.volume.build_timeout

        cls.flavors = []
        cls.tenants = []
        cls.users = []
        cls.roles = []
        cls.volumes = []
        cls.error_msg = []

    def _create_flavors(self, client, ram, disk, vcpus=1):
        name = rand_name('ost1_test-flavor-')
        flavorid = rand_int_id()
        flavor = client.flavors.create(name, ram, disk, vcpus, flavorid)
        self.flavors.append(flavor)
        return flavor

    @classmethod
    def _clean_flavors(cls):
        if cls.flavors:
            for flav in cls.flavors:
                try:
                    cls.compute_client.flavors.delete(flav)
                except Exception as exc:
                    cls.error_msg.append(exc)
                    LOG.debug(exc)
                    pass

    def _create_tenant(self, client):
        name = rand_name('ost1_test-tenant-')
        tenant = client.tenants.create(name)
        self.tenants.append(tenant)
        return tenant

    @classmethod
    def _clean_tenants(cls):
        if cls.tenants:
            for ten in cls.tenants:
                try:
                    cls.identity_client.tenants.delete(ten)
                except Exception as exc:
                    cls.error_msg.append(exc)
                    LOG.debug(exc)
                    pass

    def _create_user(self, client, tenant_id):
        password = "123456"
        email = "test@test.com"
        name = rand_name('ost1_test-user-')
        user = client.users.create(name, password, email, tenant_id)
        self.users.append(user)
        return user

    @classmethod
    def _clean_users(cls):
        if cls.users:
            for user in cls.users:
                try:
                    cls.identity_client.users.delete(user)
                except Exception as exc:
                    cls.error_msg.append(exc)
                    LOG.debug(exc)
                    pass

    def _create_role(self, client):
        name = rand_name('ost1_test-role-')
        role = client.roles.create(name)
        self.roles.append(role)
        return role

    @classmethod
    def _clean_roles(cls):
        if cls.roles:
            for role in cls.roles:
                try:
                    cls.identity_client.roles.delete(role)
                except Exception as exc:
                    cls.error_msg.append(exc)
                    LOG.debug(exc)
                    pass

    def _create_volume(self, client):
        display_name = rand_name('ost1_test-volume')
        volume = client.volumes.create(size=1, display_name=display_name)
        self.set_resource(display_name, volume)
        self.volumes.append(volume)
        return volume

    @classmethod
    def _clean_volumes(cls):
        if cls.volumes:
            for v in cls.volumes:
                if v.status == 'available' or v.status == 'error':
                    try:
                        cls.volume_client.volumes.delete(v)
                    except Exception as exc:
                        cls.error_msg.append(exc)
                        LOG.debug(exc)
                        pass
                else:
                    pass

    def _create_server(self, client):
        name = rand_name('ost1_test-volume-instance')
        base_image_id = get_image_from_name()
        flavor_id = self._create_nano_flavor()
        server = client.servers.create(name, base_image_id, flavor_id)
        self.set_resource(name, server)
        self.verify_response_body_content(server.name,
                                          name,
                                          "Instance creation failed")
        # The instance retrieved on creation is missing network
        # details, necessitating retrieval after it becomes active to
        # ensure correct details.
        server = client.servers.get(server.id)
        #self.set_resource(name, server)
        return server

    def _attach_volume_to_instance(self, volume, instance):
        device = '/dev/vdb'
        attached_volume = self.volume_client.volumes.attach(volume, instance, mountpoint=device)
        return attached_volume

    def _detach_volume(self, client, volume):
        volume = client.volumes.detach(volume)
        return volume

    def is_resource_deleted(self, volume):
        try:
            self.client.volumes.get(volume)
        except exceptions.NotFound:
            return True
        return False

    @classmethod
    def _verification_of_exceptions(cls):
        if cls.error_msg:
            for err in cls.error_msg:
                if err.__class__.__name__ == 'InternalServerError':
                    raise cls.failureException('REST API of '
                                               'OpenStack is inaccessible.'
                                               ' Please try again')
                if err.__class__.__name__ == 'ClientException':
                    raise cls.failureException('REST API of '
                                               'OpenStack is inaccessible.'
                                               ' Please try again')

    @classmethod
    def tearDownClass(cls):
        super(SmokeChecksTest, cls).tearDownClass()
        cls._clean_flavors()
        cls._clean_tenants()
        cls._clean_users()
        cls._clean_roles()
        cls._clean_volumes()
        cls._verification_of_exceptions()<|MERGE_RESOLUTION|>--- conflicted
+++ resolved
@@ -245,13 +245,9 @@
 
     def setUp(self):
         super(NovaNetworkScenarioTest, self).setUp()
-<<<<<<< HEAD
-            self.skip(reason='Nova Networking is not available')
-=======
         if not self._enabled:
-            self.fail('Nova Networking not available')
-
->>>>>>> 310d0af2
+            self.fail('Nova Networking is not available')
+
 
     @classmethod
     def setUpClass(cls):
@@ -528,11 +524,7 @@
     def setUp(self):
         super(SanityChecksTest, self).setUp()
         if not self._enabled:
-<<<<<<< HEAD
-            self.fail(reason='Nova Networking is not available')
-=======
-            self.fail('Nova Networking not available')
->>>>>>> 310d0af2
+            self.fail('Nova Networking is not available')
 
     @classmethod
     def setUpClass(cls):
@@ -595,12 +587,7 @@
     def setUp(self):
         super(SmokeChecksTest, self).setUp()
         if not self._enabled:
-<<<<<<< HEAD
-            self.fail(reason='Nova Networking is not available')
-
-=======
-            self.fail('Nova Networking not available')
->>>>>>> 310d0af2
+            self.fail('Nova Networking is not available')
 
     @classmethod
     def setUpClass(cls):
