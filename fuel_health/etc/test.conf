[identity]
# This section contains configuration options that a variety of
# test clients use when authenticating with different user/tenant
# combinations
<<<<<<< HEAD
url = http://172.18.164.200/
=======
url = http://localhost/
>>>>>>> ad8dfa0f
# The type of endpoint for a Identity service. Unless you have a
# custom Keystone service catalog implementation, you probably want to leave
# this value as "identity"
catalog_type = identity
# Ignore SSL certificate validation failures? Use when in testing
# environments that have self-signed SSL certs.
disable_ssl_certificate_validation = False
# URL for where to find the OpenStack Identity API endpoint (Keystone)
<<<<<<< HEAD
uri = http://172.18.164.200:5000/v2.0
=======
uri = http://localhost:5000/v2.0/
>>>>>>> ad8dfa0f
# URL for where to find the OpenStack V3 Identity API endpoint (Keystone)
#uri_v3 = http://127.0.0.1:5000/v3/
# Should typically be left as keystone unless you have a non-Keystone
# authentication API service
strategy = keystone
# The identity region
region = RegionOne

# This should be the username of a user WITH administrative privileges
<<<<<<< HEAD
username = admin
# The above non-administrative user's password
password = admin
# The above non-administrative user's tenant name
tenant_name = admin

# This should be the username of an alternate user WITHOUT
# administrative privileges
alt_username = alt_demo
# The above non-administrative user's password
alt_password = nova
# The above non-administrative user's tenant name
alt_tenant_name = alt_demo

# This should be the username of a user WITH administrative privileges
admin_username = admin
# The above administrative user's password
admin_password = admin
# The above administrative user's tenant name
admin_tenant_name = admin
=======
admin_username = nova
# The above administrative user's password
admin_password = nova
# The above administrative user's tenant name
admin_tenant_name = service
>>>>>>> ad8dfa0f

[compute]
# This section contains configuration options used when executing tests
# against the OpenStack Compute API.

#One of the controller nodes
<<<<<<< HEAD
controller_nodes = 10.50.3.134
controller_nodes_name = controller-20.domain.tld.
=======
controller_nodes = localhost
controller_nodes_name = controller
>>>>>>> ad8dfa0f

#Controller node user who able connect via ssh
controller_node_ssh_user = root

#Controller node ssh user's password
<<<<<<< HEAD
controller_node_ssh_password =
controller_node_ssh_key_path = ~/.ssh/id_rsa

#The list of the services should be enabled
enabled_services=nova-cert, nova-consoleauth, nova-scheduler, nova-conductor, nova-compute
=======
controller_node_ssh_password = r00tme
controller_node_ssh_key_path = /root/.ssh/id_rsa

#The list of the services should be enabled
enabled_services=nova-cert, nova-consoleauth, nova-scheduler, nova-conductor, nova-compute, nova-network, nova-compute, nova-network
>>>>>>> ad8dfa0f

# Allows test cases to create/destroy tenants and users. This option
# enables isolated test cases and better parallel execution,
# but also requires that OpenStack Identity API admin credentials
# are known.
allow_tenant_isolation = True

# Allows test cases to create/destroy tenants and users. This option
# enables isolated test cases and better parallel execution,
# but also requires that OpenStack Identity API admin credentials
# are known.
allow_tenant_reuse = true

# Reference data for tests. The ref and ref_alt should be
# distinct images/flavors.
<<<<<<< HEAD
image_name = TestVM
=======
image_name = cirros
>>>>>>> ad8dfa0f
flavor_ref = 1

# User names used to authenticate to an instance for a given image.
image_ssh_user = cirros
image_alt_ssh_user = cirros

# Number of seconds to wait while looping to check the status of an
# instance that is building.
build_interval = 3

# Number of seconds to time out on waiting for an instance
# to build or reach an expected status
build_timeout = 300

# Run additional tests that use SSH for instance validation?
# This requires the instances be routable from the host
#  executing the tests
run_ssh = false

<<<<<<< HEAD
# Name of a user used to authenticated to an instance
ssh_user = cirros

# Visible fixed network name
fixed_network_name = private

# Network id used for SSH (public, private, etc)
network_for_ssh = private

# IP version of the address used for SSH
ip_version_for_ssh = 4

=======
>>>>>>> ad8dfa0f
# Number of seconds to wait to authenticate to an instance
ssh_timeout = 300

# Number of seconds to wait for output from ssh channel
ssh_channel_timeout = 60

# The type of endpoint for a Compute API service. Unless you have a
# custom Keystone service catalog implementation, you probably want to leave
# this value as "compute"
catalog_type = compute

# Does the Compute API support creation of images?
create_image_enabled = true

<<<<<<< HEAD
# For resize to work with libvirt/kvm, one of the following must be true:
# Single node: allow_resize_to_same_host=True must be set in nova.conf
# Cluster: the 'nova' user must have scp access between cluster nodes
resize_available = true

# Does the compute API support changing the admin password?
change_password_available=False

# Run live migration tests (requires 2 hosts)
live_migration_available = False

# Use block live migration (Otherwise, non-block migration will be
# performed, which requires XenServer pools in case of using XS)
use_block_migration_for_live_migration = False

# Supports iSCSI block migration - depends on a XAPI supporting
# relax-xsm-sr-check
block_migrate_supports_cinder_iscsi = false

# By default, rely on the status of the diskConfig extension to
# decide if to execute disk config tests. When set to false, tests
# are forced to skip, regardless of the extension status
disk_config_enabled_override = true

=======
>>>>>>> ad8dfa0f
[image]
# This section contains configuration options used when executing tests
# against the OpenStack Images API

# The type of endpoint for an Image API service. Unless you have a
# custom Keystone service catalog implementation, you probably want to leave
# this value as "image"
catalog_type = image

# The version of the OpenStack Images API to use
api_version = 1

# HTTP image to use for glance http image testing
http_image = http://download.cirros-cloud.net/0.3.1/cirros-0.3.1-x86_64-uec.tar.gz

[network]
# This section contains configuration options used when executing tests
# against the OpenStack Network API.

# Version of the Quantum API
api_version = 2.0
# Catalog type of the Quantum Service
catalog_type = network

# A large private cidr block from which to allocate smaller blocks for
# tenant networks.
tenant_network_cidr = 10.13.0.0/16

# The mask bits used to partition the tenant block.
tenant_network_mask_bits = 28

# If tenant networks are reachable, connectivity checks will be
# performed directly against addresses on those networks.
tenant_networks_reachable = true

<<<<<<< HEAD
# Id of the public network that provides external connectivity.
public_network_id = cdb94175-2002-449f-be41-6b8afce8de13

# Id of a shared public router that provides external connectivity.
# A shared public router would commonly be used where IP namespaces
# were disabled.  If namespaces are enabled, it would be preferable
# for each tenant to have their own router.
public_router_id = 2a6bf65b-01f7-4c91-840a-2b5f676e7016

=======
>>>>>>> ad8dfa0f
# Whether or not quantum is expected to be available
quantum_available = false

[volume]
# This section contains the configuration options used when executing tests
# against the OpenStack Block Storage API service

# The type of endpoint for a Cinder or Block Storage API service.
# Unless you have a custom Keystone service catalog implementation, you
# probably want to leave this value as "volume"
catalog_type = volume
# Number of seconds to wait while looping to check the status of a
# volume that is being made available
build_interval = 3
# Number of seconds to time out on waiting for a volume
# to be available or reach an expected status
build_timeout = 300
# Runs Cinder multi-backend tests (requires 2 backends declared in cinder.conf)
# They must have different volume_backend_name (backend1_name and backend2_name
# have to be different)
multi_backend_enabled = false
backend1_name = BACKEND_1
backend2_name = BACKEND_2

[object-storage]
# This section contains configuration options used when executing tests
# against the OpenStack Object Storage API.

# You can configure the credentials in the compute section

# The type of endpoint for an Object Storage API service. Unless you have a
# custom Keystone service catalog implementation, you probably want to leave
# this value as "object-store"
catalog_type = object-store

# Number of seconds to time on waiting for a container to container
# synchronization complete
container_sync_timeout = 120
# Number of seconds to wait while looping to check the status of a
# container to container synchronization
container_sync_interval = 5<|MERGE_RESOLUTION|>--- conflicted
+++ resolved
@@ -2,11 +2,7 @@
 # This section contains configuration options that a variety of
 # test clients use when authenticating with different user/tenant
 # combinations
-<<<<<<< HEAD
-url = http://172.18.164.200/
-=======
 url = http://localhost/
->>>>>>> ad8dfa0f
 # The type of endpoint for a Identity service. Unless you have a
 # custom Keystone service catalog implementation, you probably want to leave
 # this value as "identity"
@@ -15,11 +11,7 @@
 # environments that have self-signed SSL certs.
 disable_ssl_certificate_validation = False
 # URL for where to find the OpenStack Identity API endpoint (Keystone)
-<<<<<<< HEAD
-uri = http://172.18.164.200:5000/v2.0
-=======
 uri = http://localhost:5000/v2.0/
->>>>>>> ad8dfa0f
 # URL for where to find the OpenStack V3 Identity API endpoint (Keystone)
 #uri_v3 = http://127.0.0.1:5000/v3/
 # Should typically be left as keystone unless you have a non-Keystone
@@ -29,65 +21,29 @@
 region = RegionOne
 
 # This should be the username of a user WITH administrative privileges
-<<<<<<< HEAD
-username = admin
-# The above non-administrative user's password
-password = admin
-# The above non-administrative user's tenant name
-tenant_name = admin
-
-# This should be the username of an alternate user WITHOUT
-# administrative privileges
-alt_username = alt_demo
-# The above non-administrative user's password
-alt_password = nova
-# The above non-administrative user's tenant name
-alt_tenant_name = alt_demo
-
-# This should be the username of a user WITH administrative privileges
-admin_username = admin
-# The above administrative user's password
-admin_password = admin
-# The above administrative user's tenant name
-admin_tenant_name = admin
-=======
 admin_username = nova
 # The above administrative user's password
 admin_password = nova
 # The above administrative user's tenant name
 admin_tenant_name = service
->>>>>>> ad8dfa0f
 
 [compute]
 # This section contains configuration options used when executing tests
 # against the OpenStack Compute API.
 
 #One of the controller nodes
-<<<<<<< HEAD
-controller_nodes = 10.50.3.134
-controller_nodes_name = controller-20.domain.tld.
-=======
 controller_nodes = localhost
 controller_nodes_name = controller
->>>>>>> ad8dfa0f
 
 #Controller node user who able connect via ssh
 controller_node_ssh_user = root
 
 #Controller node ssh user's password
-<<<<<<< HEAD
-controller_node_ssh_password =
-controller_node_ssh_key_path = ~/.ssh/id_rsa
-
-#The list of the services should be enabled
-enabled_services=nova-cert, nova-consoleauth, nova-scheduler, nova-conductor, nova-compute
-=======
 controller_node_ssh_password = r00tme
 controller_node_ssh_key_path = /root/.ssh/id_rsa
 
 #The list of the services should be enabled
 enabled_services=nova-cert, nova-consoleauth, nova-scheduler, nova-conductor, nova-compute, nova-network, nova-compute, nova-network
->>>>>>> ad8dfa0f
 
 # Allows test cases to create/destroy tenants and users. This option
 # enables isolated test cases and better parallel execution,
@@ -103,11 +59,7 @@
 
 # Reference data for tests. The ref and ref_alt should be
 # distinct images/flavors.
-<<<<<<< HEAD
-image_name = TestVM
-=======
 image_name = cirros
->>>>>>> ad8dfa0f
 flavor_ref = 1
 
 # User names used to authenticate to an instance for a given image.
@@ -127,21 +79,6 @@
 #  executing the tests
 run_ssh = false
 
-<<<<<<< HEAD
-# Name of a user used to authenticated to an instance
-ssh_user = cirros
-
-# Visible fixed network name
-fixed_network_name = private
-
-# Network id used for SSH (public, private, etc)
-network_for_ssh = private
-
-# IP version of the address used for SSH
-ip_version_for_ssh = 4
-
-=======
->>>>>>> ad8dfa0f
 # Number of seconds to wait to authenticate to an instance
 ssh_timeout = 300
 
@@ -156,33 +93,6 @@
 # Does the Compute API support creation of images?
 create_image_enabled = true
 
-<<<<<<< HEAD
-# For resize to work with libvirt/kvm, one of the following must be true:
-# Single node: allow_resize_to_same_host=True must be set in nova.conf
-# Cluster: the 'nova' user must have scp access between cluster nodes
-resize_available = true
-
-# Does the compute API support changing the admin password?
-change_password_available=False
-
-# Run live migration tests (requires 2 hosts)
-live_migration_available = False
-
-# Use block live migration (Otherwise, non-block migration will be
-# performed, which requires XenServer pools in case of using XS)
-use_block_migration_for_live_migration = False
-
-# Supports iSCSI block migration - depends on a XAPI supporting
-# relax-xsm-sr-check
-block_migrate_supports_cinder_iscsi = false
-
-# By default, rely on the status of the diskConfig extension to
-# decide if to execute disk config tests. When set to false, tests
-# are forced to skip, regardless of the extension status
-disk_config_enabled_override = true
-
-=======
->>>>>>> ad8dfa0f
 [image]
 # This section contains configuration options used when executing tests
 # against the OpenStack Images API
@@ -218,18 +128,6 @@
 # performed directly against addresses on those networks.
 tenant_networks_reachable = true
 
-<<<<<<< HEAD
-# Id of the public network that provides external connectivity.
-public_network_id = cdb94175-2002-449f-be41-6b8afce8de13
-
-# Id of a shared public router that provides external connectivity.
-# A shared public router would commonly be used where IP namespaces
-# were disabled.  If namespaces are enabled, it would be preferable
-# for each tenant to have their own router.
-public_router_id = 2a6bf65b-01f7-4c91-840a-2b5f676e7016
-
-=======
->>>>>>> ad8dfa0f
 # Whether or not quantum is expected to be available
 quantum_available = false
 
