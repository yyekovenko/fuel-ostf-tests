--- conflicted
+++ resolved
@@ -21,18 +21,7 @@
 region = RegionOne
 
 # This should be the username of a user WITH administrative privileges
-<<<<<<< HEAD
-username = admin
-# The above non-administrative user's password
-password = admin
-# The above non-administrative user's tenant name
-tenant_name = admin
-
-# This should be the    username of a user WITH administrative privileges
-admin_username = admin
-=======
 admin_username = nova
->>>>>>> 0e2fd7cf
 # The above administrative user's password
 admin_password = nova
 # The above administrative user's tenant name
