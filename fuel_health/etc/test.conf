[identity]
# This section contains configuration options that a variety of
# test clients use when authenticating with different user/tenant
# combinations
<<<<<<< HEAD
url = http://localhost/
=======
url = http://172.18.164.200/
>>>>>>> 913cf2a1
# The type of endpoint for a Identity service. Unless you have a
# custom Keystone service catalog implementation, you probably want to leave
# this value as "identity"
catalog_type = identity
# Ignore SSL certificate validation failures? Use when in testing
# environments that have self-signed SSL certs.
disable_ssl_certificate_validation = False
# URL for where to find the OpenStack Identity API endpoint (Keystone)
<<<<<<< HEAD
uri = http://localhost:5000/v2.0/
=======
uri = http://172.18.164.200:5000/v2.0
>>>>>>> 913cf2a1
# URL for where to find the OpenStack V3 Identity API endpoint (Keystone)
#uri_v3 = http://127.0.0.1:5000/v3/
# Should typically be left as keystone unless you have a non-Keystone
# authentication API service
strategy = keystone
# The identity region
region = RegionOne

# This should be the username of a user WITH administrative privileges
username = nova
# The above non-administrative user's password
password = admin
# The above non-administrative user's tenant name
tenant_name = service

# This should be the username of an alternate user WITHOUT
# administrative privileges
alt_username = alt_demo
# The above non-administrative user's password
alt_password = nova
# The above non-administrative user's tenant name
alt_tenant_name = alt_demo

# This should be the username of a user WITH administrative privileges
admin_username = nova
# The above administrative user's password
admin_password = admin
# The above administrative user's tenant name
admin_tenant_name = service

[compute]
# This section contains configuration options used when executing tests
# against the OpenStack Compute API.

#One of the controller nodes
controller_node = 10.50.3.134
controller_node_name = controller-20.domain.tld.

#Controller node user who able connect via ssh
controller_node_ssh_user = root

#Controller node ssh user's password
controller_node_ssh_password =
controller_node_ssh_key_path = ~/.ssh/id_rsa

#The list of the services should be enabled
enabled_services=nova-cert, nova-consoleauth, nova-scheduler, nova-conductor, nova-compute

# Allows test cases to create/destroy tenants and users. This option
# enables isolated test cases and better parallel execution,
# but also requires that OpenStack Identity API admin credentials
# are known.
allow_tenant_isolation = True

# Allows test cases to create/destroy tenants and users. This option
# enables isolated test cases and better parallel execution,
# but also requires that OpenStack Identity API admin credentials
# are known.
allow_tenant_reuse = true

# Reference data for tests. The ref and ref_alt should be
# distinct images/flavors.
<<<<<<< HEAD
image_ref = d7ac866a-8919-4a6c-be8a-5a098378e8c0
image_ref_alt = d7ac866a-8919-4a6c-be8a-5a098378e8c0
flavor_ref = 42
flavor_ref_alt = 84
=======
image_name = TestVM
image_ref_alt = 53734a0d-60a8-4689-b7c8-3c14917a7197
flavor_ref = 1
flavor_ref_alt = 2
>>>>>>> 913cf2a1

# User names used to authenticate to an instance for a given image.
image_ssh_user = cirros
image_alt_ssh_user = cirros

# Number of seconds to wait while looping to check the status of an
# instance that is building.
build_interval = 3

# Number of seconds to time out on waiting for an instance
# to build or reach an expected status
build_timeout = 300

# Run additional tests that use SSH for instance validation?
# This requires the instances be routable from the host
#  executing the tests
run_ssh = false

# Name of a user used to authenticated to an instance
ssh_user = cirros

# Visible fixed network name
fixed_network_name = private

# Network id used for SSH (public, private, etc)
network_for_ssh = private

# IP version of the address used for SSH
ip_version_for_ssh = 4

# Number of seconds to wait to authenticate to an instance
ssh_timeout = 300

# Number of seconds to wait for output from ssh channel
ssh_channel_timeout = 60

# The type of endpoint for a Compute API service. Unless you have a
# custom Keystone service catalog implementation, you probably want to leave
# this value as "compute"
catalog_type = compute

# Does the Compute API support creation of images?
create_image_enabled = true

# For resize to work with libvirt/kvm, one of the following must be true:
# Single node: allow_resize_to_same_host=True must be set in nova.conf
# Cluster: the 'nova' user must have scp access between cluster nodes
resize_available = true

# Does the compute API support changing the admin password?
change_password_available=False

# Run live migration tests (requires 2 hosts)
live_migration_available = False

# Use block live migration (Otherwise, non-block migration will be
# performed, which requires XenServer pools in case of using XS)
use_block_migration_for_live_migration = False

# Supports iSCSI block migration - depends on a XAPI supporting
# relax-xsm-sr-check
block_migrate_supports_cinder_iscsi = false

# By default, rely on the status of the diskConfig extension to
# decide if to execute disk config tests. When set to false, tests
# are forced to skip, regardless of the extension status
disk_config_enabled_override = true

[compute-admin]
# This should be the username of a user WITH administrative privileges
# If not defined the admin user from the identity section will be used
username =
# The above administrative user's password
password =
# The above administrative user's tenant name
tenant_name =

[image]
# This section contains configuration options used when executing tests
# against the OpenStack Images API

# The type of endpoint for an Image API service. Unless you have a
# custom Keystone service catalog implementation, you probably want to leave
# this value as "image"
catalog_type = image

# The version of the OpenStack Images API to use
api_version = 1

# HTTP image to use for glance http image testing
http_image = http://download.cirros-cloud.net/0.3.1/cirros-0.3.1-x86_64-uec.tar.gz

[network]
# This section contains configuration options used when executing tests
# against the OpenStack Network API.

# Version of the Quantum API
api_version = 2.0
# Catalog type of the Quantum Service
catalog_type = network

# A large private cidr block from which to allocate smaller blocks for
# tenant networks.
tenant_network_cidr = 10.13.0.0/16

# The mask bits used to partition the tenant block.
tenant_network_mask_bits = 28

# If tenant networks are reachable, connectivity checks will be
# performed directly against addresses on those networks.
tenant_networks_reachable = true

# Id of the public network that provides external connectivity.
<<<<<<< HEAD
public_network_id =
=======
public_network_id = cdb94175-2002-449f-be41-6b8afce8de13
>>>>>>> 913cf2a1

# Id of a shared public router that provides external connectivity.
# A shared public router would commonly be used where IP namespaces
# were disabled.  If namespaces are enabled, it would be preferable
# for each tenant to have their own router.
<<<<<<< HEAD
public_router_id =
=======
public_router_id = 2a6bf65b-01f7-4c91-840a-2b5f676e7016
>>>>>>> 913cf2a1

# Whether or not quantum is expected to be available
quantum_available = false

# Fuel master network settings
management_network_vlan_id_range = 301
management_network_cidr = 192.168.0.0/24

storage_network_vlan_id_range = 302
storage_network_cidr =  172.16.50.0/24

vm_network_vlan_id_range = 303
vm_network_cidr = 10.0.0.0/24
number_of_networks = 1
size_of_network = 256

[volume]
# This section contains the configuration options used when executing tests
# against the OpenStack Block Storage API service

# The type of endpoint for a Cinder or Block Storage API service.
# Unless you have a custom Keystone service catalog implementation, you
# probably want to leave this value as "volume"
catalog_type = volume
# Number of seconds to wait while looping to check the status of a
# volume that is being made available
build_interval = 3
# Number of seconds to time out on waiting for a volume
# to be available or reach an expected status
build_timeout = 300
# Runs Cinder multi-backend tests (requires 2 backends declared in cinder.conf)
# They must have different volume_backend_name (backend1_name and backend2_name
# have to be different)
multi_backend_enabled = false
backend1_name = BACKEND_1
backend2_name = BACKEND_2

[object-storage]
# This section contains configuration options used when executing tests
# against the OpenStack Object Storage API.

# You can configure the credentials in the compute section

# The type of endpoint for an Object Storage API service. Unless you have a
# custom Keystone service catalog implementation, you probably want to leave
# this value as "object-store"
catalog_type = object-store

# Number of seconds to time on waiting for a container to container
# synchronization complete
container_sync_timeout = 120
# Number of seconds to wait while looping to check the status of a
# container to container synchronization
container_sync_interval = 5

[smoke]
# This section contains configuration options used when executing tests
# against the OpenStack Compute API.

# Allows test cases to create/destroy tenants and users. This option
# enables isolated test cases and better parallel execution,
# but also requires that OpenStack Identity API admin credentials
# are known.
allow_tenant_isolation = True

# Allows test cases to create/destroy tenants and users. This option
# enables isolated test cases and better parallel execution,
# but also requires that OpenStack Identity API admin credentials
# are known.
allow_tenant_reuse = true

# Reference data for tests. The ref and ref_alt should be
# distinct images/flavors.
<<<<<<< HEAD
image_ref = d7ac866a-8919-4a6c-be8a-5a098378e8c0
image_ref_alt = d7ac866a-8919-4a6c-be8a-5a098378e8c0
flavor_ref = 42
flavor_ref_alt = 84
=======
image_name = TestVM
image_ref_alt = 53734a0d-60a8-4689-b7c8-3c14917a7197
flavor_ref = 1
flavor_ref_alt = 2
>>>>>>> 913cf2a1

# User names used to authenticate to an instance for a given image.
image_ssh_user = cirros
image_alt_ssh_user = cirros

# Number of seconds to wait while looping to check the status of an
# instance that is building.
build_interval = 3

# Number of seconds to time out on waiting for an instance
# to build or reach an expected status
build_timeout = 300

# Run additional tests that use SSH for instance validation?
# This requires the instances be routable from the host
#  executing the tests
run_ssh = false

# Name of a user used to authenticated to an instance
ssh_user = cirros

# Visible fixed network name
fixed_network_name = net04

# Network id used for SSH (public, private, etc)
network_for_ssh = net04

# IP version of the address used for SSH
ip_version_for_ssh = 4

# Number of seconds to wait to authenticate to an instance
ssh_timeout = 320

# Number of seconds to wait for output from ssh channel
ssh_channel_timeout = 60

# The type of endpoint for a Compute API service. Unless you have a
# custom Keystone service catalog implementation, you probably want to leave
# this value as "compute"
catalog_type = compute

# Does the Compute API support creation of images?
create_image_enabled = true

# For resize to work with libvirt/kvm, one of the following must be true:
# Single node: allow_resize_to_same_host=True must be set in nova.conf
# Cluster: the 'nova' user must have scp access between cluster nodes
resize_available = true

# Does the compute API support changing the admin password?
change_password_available=False

# Run live migration tests (requires 2 hosts)
live_migration_available = False

# Use block live migration (Otherwise, non-block migration will be
# performed, which requires XenServer pools in case of using XS)
use_block_migration_for_live_migration = False

# Supports iSCSI block migration - depends on a XAPI supporting
# relax-xsm-sr-check
block_migrate_supports_cinder_iscsi = false

# By default, rely on the status of the diskConfig extension to
# decide if to execute disk config tests. When set to false, tests
# are forced to skip, regardless of the extension status
disk_config_enabled_override = true<|MERGE_RESOLUTION|>--- conflicted
+++ resolved
@@ -2,11 +2,7 @@
 # This section contains configuration options that a variety of
 # test clients use when authenticating with different user/tenant
 # combinations
-<<<<<<< HEAD
-url = http://localhost/
-=======
 url = http://172.18.164.200/
->>>>>>> 913cf2a1
 # The type of endpoint for a Identity service. Unless you have a
 # custom Keystone service catalog implementation, you probably want to leave
 # this value as "identity"
@@ -15,11 +11,7 @@
 # environments that have self-signed SSL certs.
 disable_ssl_certificate_validation = False
 # URL for where to find the OpenStack Identity API endpoint (Keystone)
-<<<<<<< HEAD
-uri = http://localhost:5000/v2.0/
-=======
 uri = http://172.18.164.200:5000/v2.0
->>>>>>> 913cf2a1
 # URL for where to find the OpenStack V3 Identity API endpoint (Keystone)
 #uri_v3 = http://127.0.0.1:5000/v3/
 # Should typically be left as keystone unless you have a non-Keystone
@@ -29,11 +21,11 @@
 region = RegionOne
 
 # This should be the username of a user WITH administrative privileges
-username = nova
+username = admin
 # The above non-administrative user's password
 password = admin
 # The above non-administrative user's tenant name
-tenant_name = service
+tenant_name = admin
 
 # This should be the username of an alternate user WITHOUT
 # administrative privileges
@@ -44,11 +36,11 @@
 alt_tenant_name = alt_demo
 
 # This should be the username of a user WITH administrative privileges
-admin_username = nova
+admin_username = admin
 # The above administrative user's password
 admin_password = admin
 # The above administrative user's tenant name
-admin_tenant_name = service
+admin_tenant_name = admin
 
 [compute]
 # This section contains configuration options used when executing tests
@@ -82,17 +74,10 @@
 
 # Reference data for tests. The ref and ref_alt should be
 # distinct images/flavors.
-<<<<<<< HEAD
-image_ref = d7ac866a-8919-4a6c-be8a-5a098378e8c0
-image_ref_alt = d7ac866a-8919-4a6c-be8a-5a098378e8c0
-flavor_ref = 42
-flavor_ref_alt = 84
-=======
 image_name = TestVM
 image_ref_alt = 53734a0d-60a8-4689-b7c8-3c14917a7197
 flavor_ref = 1
 flavor_ref_alt = 2
->>>>>>> 913cf2a1
 
 # User names used to authenticate to an instance for a given image.
 image_ssh_user = cirros
@@ -206,36 +191,16 @@
 tenant_networks_reachable = true
 
 # Id of the public network that provides external connectivity.
-<<<<<<< HEAD
-public_network_id =
-=======
 public_network_id = cdb94175-2002-449f-be41-6b8afce8de13
->>>>>>> 913cf2a1
 
 # Id of a shared public router that provides external connectivity.
 # A shared public router would commonly be used where IP namespaces
 # were disabled.  If namespaces are enabled, it would be preferable
 # for each tenant to have their own router.
-<<<<<<< HEAD
-public_router_id =
-=======
 public_router_id = 2a6bf65b-01f7-4c91-840a-2b5f676e7016
->>>>>>> 913cf2a1
 
 # Whether or not quantum is expected to be available
 quantum_available = false
-
-# Fuel master network settings
-management_network_vlan_id_range = 301
-management_network_cidr = 192.168.0.0/24
-
-storage_network_vlan_id_range = 302
-storage_network_cidr =  172.16.50.0/24
-
-vm_network_vlan_id_range = 303
-vm_network_cidr = 10.0.0.0/24
-number_of_networks = 1
-size_of_network = 256
 
 [volume]
 # This section contains the configuration options used when executing tests
@@ -294,17 +259,10 @@
 
 # Reference data for tests. The ref and ref_alt should be
 # distinct images/flavors.
-<<<<<<< HEAD
-image_ref = d7ac866a-8919-4a6c-be8a-5a098378e8c0
-image_ref_alt = d7ac866a-8919-4a6c-be8a-5a098378e8c0
-flavor_ref = 42
-flavor_ref_alt = 84
-=======
 image_name = TestVM
 image_ref_alt = 53734a0d-60a8-4689-b7c8-3c14917a7197
 flavor_ref = 1
 flavor_ref_alt = 2
->>>>>>> 913cf2a1
 
 # User names used to authenticate to an instance for a given image.
 image_ssh_user = cirros
